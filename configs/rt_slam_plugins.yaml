plugin_group:
  - path: offline_imu_cam/
  # - path: zed/
  # - path: realsense/
  # - path: depthai/
  - name: Kimera-VIO/
    path:
      git_repo: https://github.com/ILLIXR/Kimera-VIO.git
      version: "3.2"
  # - name: OpenVINS
  #   path:
<<<<<<< HEAD
  #     git_repo: https://github.com/ILLIXR/open_vins.git
  #     version: "issue-58-standardize-clock"
=======
  #      git_repo: https://github.com/ILLIXR/open_vins.git
  #      version: "3.0"
>>>>>>> 8f9da154
  # - path: rk4_integrator/
  - path: gtsam_integrator/
  # - path: passthrough_integrator/
  - path: pose_prediction/
  # - path: pose_lookup/<|MERGE_RESOLUTION|>--- conflicted
+++ resolved
@@ -9,13 +9,8 @@
       version: "3.2"
   # - name: OpenVINS
   #   path:
-<<<<<<< HEAD
-  #     git_repo: https://github.com/ILLIXR/open_vins.git
-  #     version: "issue-58-standardize-clock"
-=======
   #      git_repo: https://github.com/ILLIXR/open_vins.git
-  #      version: "3.0"
->>>>>>> 8f9da154
+  #      version: "3.1"
   # - path: rk4_integrator/
   - path: gtsam_integrator/
   # - path: passthrough_integrator/
