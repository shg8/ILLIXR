--- conflicted
+++ resolved
@@ -4,13 +4,8 @@
   # - path: realsense/
   - name: Kimera-VIO/
     path:
-<<<<<<< HEAD
-      git_repo: https://github.com/ILLIXR/Kimera-VIO
+      git_repo: https://github.com/ILLIXR/Kimera-VIO.git
       version: "3.2"
-=======
-      git_repo: https://github.com/ILLIXR/Kimera-VIO.git
-      version: "3.1"
->>>>>>> 287f6c69
   # - name: OpenVINS
   #   path:
   #     git_repo: https://github.com/ILLIXR/open_vins.git
