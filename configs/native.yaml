--- conflicted
+++ resolved
@@ -3,10 +3,7 @@
   - plugin_group:
       - path: gldemo/
       # - path: debugview/
-<<<<<<< HEAD
   - !include "core_plugins.yaml"
-=======
->>>>>>> cd47e120
 
 data:
   subpath: mav0
@@ -17,10 +14,6 @@
 loader:
   kimera_path: .cache/paths/https%c%s%sgithub.com%sILLIXR%sKimera-VIO/
   name: native
-<<<<<<< HEAD
-  # command: gdb -q --args %a
-  # command: valgrind %a
-=======
 
   # run in GDB:
   command: gdb -q --args $cmd
@@ -28,7 +21,8 @@
   # Print cmd for external use:
   #command: printf %s\n $env_cmd
 
+  # command: ILLIXR_STDOUT_METRICS=y
+
   # log_stdout: metrics/output.log
 
->>>>>>> cd47e120
 profile: opt