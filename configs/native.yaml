--- conflicted
+++ resolved
@@ -1,27 +1,9 @@
-<<<<<<< HEAD
-plugins:
-  - path: ground_truth_slam/
-  - path: offline_imu_cam/
-  - path: open_vins/
-  - path: pose_prediction/
-  # - path: pose_lookup/
-  - path: gldemo/
-  - path: timewarp_gl/
-  - path: debugview/
-  # - path: audio_pipeline/
-  # - path: hologram/
-  # - path: zed/
-#data: zip+http://robotics.ethz.ch/~asl-datasets/ijrr_euroc_mav_dataset/vicon_room1/V1_02_medium/V1_02_medium.zip?path=mav0
-data: ../data1/
-demo_data: ../demo_data/
-=======
 plugin_groups:
   - !include "rt_slam_plugins.yaml"
   - !include "core_plugins.yaml"
   - plugin_group:
-      - path: ground_truth_slam/
       - path: gldemo/
-      - path: debugview/
+      # - path: debugview/
 
 data:
   subpath: mav0
@@ -29,9 +11,9 @@
     archive_path:
       download_url: 'http://robotics.ethz.ch/~asl-datasets/ijrr_euroc_mav_dataset/vicon_room1/V1_02_medium/V1_02_medium.zip'
 demo_data: demo_data/
->>>>>>> 5c7961f2
 loader:
   kimera_path: .cache/paths/https%c%s%sgithub.com%sILLIXR%sKimera-VIO/
   name: native
   # command: gdb -q --args %a
-profile: opt+  # command: valgrind %a
+profile: dbg