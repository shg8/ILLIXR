#include <vector>
#include <chrono>
#include <math.h>
#include "kalman.hh"
#include "common/component.hh"
#include "common/switchboard.hh"
#include "common/data_format.hh"

using namespace ILLIXR;

class pose_prediction : public component {
public:
    // Public constructor, create_component passes Switchboard handles ("plugs")
    // to this constructor. In turn, the constructor fills in the private
    // references to the switchboard plugs, so the component can read the
    // data whenever it needs to.
    pose_prediction(std::unique_ptr<reader_latest<pose_type>>&& pose_plug,
	  std::unique_ptr<reader_latest<imu_type>>&& imu_plug,
      std::unique_ptr<writer<pose_type>>&& predicted_pose_plug)
	: _m_slow_pose{std::move(pose_plug)}
	, _m_imu{std::move(imu_plug)}
    , _m_fast_pose{std::move(predicted_pose_plug)} {

        std::chrono::time_point<std::chrono::system_clock> current_time = std::chrono::system_clock::now();
        pose_type init_pose = pose_type{
            current_time,
            Eigen::Vector3f{0.878612, 2.14247, 0.947262},
            Eigen::Quaternionf{0.060514, -0.828459, -0.058956, -0.553641}
        };

        _filter = new kalman_filter();
        _previous_slow_pose = init_pose;
        _current_fast_pose = init_pose;
        _fast_linear_vel = Eigen::Vector3f(0, 0, 0);
        _slam_received = false;
        start = std::chrono::system_clock::now();
    }

    // Overridden method from the component interface. This specifies one interation of the main loop
    virtual void _p_compute_one_iteration() override {

        // If the SB has a new slow pose value from SLAM
        auto pose_sample = _m_slow_pose->get_latest_ro();
        if (pose_sample != NULL && pose_sample->time > _previous_slow_pose.time) {
            _update_slow_pose(*pose_sample);

            // If this is the first time receiving a slow pose, init the filter biases and initial state.
            if (!_slam_received) {
                _slam_received = true;
                _filter->init_prediction(*pose_sample);
            }
        }

        const imu_type* fresh_imu_measurement = _m_imu->get_latest_ro();
		assert(fresh_imu_measurement != NULL);

        // If queried IMU is fresher than the pose mesaurement and the local IMU copy we have, update it and the pose
        // if (fresh_imu_measurement->time > _current_fast_pose.time) {
        //     if (_slam_received) {
        //         _update_fast_pose(*fresh_imu_measurement);
        //     } else {
        //         _filter->add_bias(*fresh_imu_measurement);
        //     }
        // }
    }

    /*
    This developer is responsible for killing their processes
    and deallocating their resources here.
    */
    virtual ~pose_prediction() override {}

private:
    // Switchboard plugs for writing / reading data.
    std::unique_ptr<reader_latest<pose_type>> _m_slow_pose;
    std::unique_ptr<reader_latest<imu_type>> _m_imu;
    std::unique_ptr<writer<pose_type>> _m_fast_pose;

    time_type start;

    kalman_filter* _filter;
    pose_type _previous_slow_pose;
    pose_type _current_fast_pose;
    Eigen::Vector3f _fast_linear_vel;
    bool _slam_received;

    // Helper that will push to the SB if a newer pose is pulled from the SB/SLAM
    void _update_slow_pose(const pose_type fresh_pose) {
        float time_difference = static_cast<float>(std::chrono::duration_cast<std::chrono::nanoseconds>
												   (fresh_pose.time - _previous_slow_pose.time).count()) / 1000000000.0f;

        // Ground truth values do not start from 0, 0, 0. They start from the offset specified by these variables
        pose_type *temp_pose = new pose_type(fresh_pose);
        temp_pose->position[0] += 0.878612;
        temp_pose->position[1] += 2.14247;
        temp_pose->position[2] += 0.947262;

        // Update the velocity with the pose position difference over time. This is done because
        // Accelerometer readings have lots of noise and will lead to bad dead reckoning
        _fast_linear_vel[0] = (temp_pose->position[0] - _previous_slow_pose.position[0]) / time_difference;
        _fast_linear_vel[1] = (temp_pose->position[1] - _previous_slow_pose.position[1]) / time_difference;
        _fast_linear_vel[2] = (temp_pose->position[2] - _previous_slow_pose.position[2]) / time_difference;

        Eigen::Vector3f new_slow_orientation = temp_pose->orientation.toRotationMatrix().eulerAngles(0, 1, 2);
        Eigen::Vector3f latest_fast_orientation = _current_fast_pose.orientation.toRotationMatrix().eulerAngles(0, 1, 2);
<<<<<<< HEAD

        //std::cerr << "Orientation xyz: " << new_slow_orientation.x() << ", " << new_slow_orientation.y() << ", " << new_slow_orientation.z() << std::endl;
=======
        
        /*
        std::cerr << "Orientation xyz: " << new_slow_orientation.x() << ", " << new_slow_orientation.y() << ", " << new_slow_orientation.z() << std::endl;
>>>>>>> 213ea16f

        std::cout << "New pose recieved from SLAM! " << time_difference << std::endl;
        std::cout << "Diff Between New Slow and Latest Fast - Pos: " << temp_pose->position[0] - _current_fast_pose.position[0]
                << ", " << temp_pose->position[1] - _current_fast_pose.position[1]
                << ", " << temp_pose->position[2] - _current_fast_pose.position[2] << std::endl;

        std::cout << "Diff Between New Slow and Latest Fast - Rot: " << new_slow_orientation[0] - latest_fast_orientation[0]
                << ", " << new_slow_orientation[1] - latest_fast_orientation[1]
                << ", " << new_slow_orientation[2] - latest_fast_orientation[2] << std::endl;
        */


        float time = (fresh_pose.time - start).count();

        float aroundZ = 0.0f;
		float aroundY = 0.0f;
		float aroundX = 0.3f * cosf( time * 2.5f ) * 0.5f - 0.5f;
        aroundX = 0.0f;

		//https://en.wikipedia.org/wiki/Conversion_between_quaternions_and_Euler_angles#Euler_Angles_to_Quaternion_Conversion

		double cy = cos(aroundZ * 0.5);
		double sy = sin(aroundZ * 0.5);
		double cp = cos(aroundY * 0.5);
		double sp = sin(aroundY * 0.5);
		double cr = cos(aroundX * 0.5);
		double sr = sin(aroundX * 0.5);

		Eigen::Quaternionf dummy_q;
		dummy_q.w() = cy * cp * cr + sy * sp * sr;
		dummy_q.x() = cy * cp * sr - sy * sp * cr;
		dummy_q.y() = sy * cp * sr + cy * sp * cr;
		dummy_q.z() = sy * cp * cr - cy * sp * sr;


        pose_type* swapped_pose = new pose_type(fresh_pose);

        swapped_pose->position.x() = fresh_pose.position.y();
        swapped_pose->position.y() = fresh_pose.position.x();
        swapped_pose->position.z() = -fresh_pose.position.z();

        swapped_pose->orientation.w() = fresh_pose.orientation.w();
        swapped_pose->orientation.x() = fresh_pose.orientation.y();
        swapped_pose->orientation.y() = fresh_pose.orientation.x();
        swapped_pose->orientation.z() = -fresh_pose.orientation.z();

        _previous_slow_pose = *temp_pose;
        _current_fast_pose = *temp_pose;
        _filter->update_estimates(temp_pose->orientation);

        _m_fast_pose->put(swapped_pose);
    }

    // Helper that updates the pose with new IMU readings and pushed to the SB
    void _update_fast_pose(const imu_type fresh_imu_measurement) {
        float time_difference = static_cast<float>(std::chrono::duration_cast<std::chrono::nanoseconds>
                                (fresh_imu_measurement.time - _current_fast_pose.time).count()) / 1000000000.0f;

        Eigen::Vector3f rotated_accel = _current_fast_pose.orientation.inverse() * fresh_imu_measurement.linear_a;
        _fast_linear_vel[0] += rotated_accel[0] * time_difference;
        _fast_linear_vel[1] += rotated_accel[1] * time_difference;
        _fast_linear_vel[2] += rotated_accel[2] * time_difference;

        // Calculate the new pose transform by .5*a*t^2 + v*t + d
        Eigen::Vector3f predicted_position = {
            static_cast<float>(0.5 * rotated_accel[0] * pow(time_difference, 2) + _fast_linear_vel[0] * time_difference + _current_fast_pose.position[0]),
            static_cast<float>(0.5 * rotated_accel[1] * pow(time_difference, 2) + _fast_linear_vel[1] * time_difference + _current_fast_pose.position[1]),
            static_cast<float>(0.5 * rotated_accel[2] * pow(time_difference, 2) + _fast_linear_vel[2] * time_difference + _current_fast_pose.position[2]),
        };

        // imu_type clean_imu_measurement = fresh_imu_measurement;
        // clean_imu_measurement.linear_a = rotated_accel;

        Eigen::Vector3f orientation_euler = _filter->predict_values(fresh_imu_measurement, rotated_accel, time_difference);
        Eigen::Quaternionf predicted_orientation = Eigen::AngleAxisf(orientation_euler(0), Eigen::Vector3f::UnitX())
                * Eigen::AngleAxisf(orientation_euler(1), Eigen::Vector3f::UnitY())
                * Eigen::AngleAxisf(orientation_euler(2), Eigen::Vector3f::UnitZ());

        _current_fast_pose = pose_type{fresh_imu_measurement.time, predicted_position, predicted_orientation};

        assert(isfinite(_current_fast_pose.orientation.w()));
        assert(isfinite(_current_fast_pose.orientation.x()));
        assert(isfinite(_current_fast_pose.orientation.y()));
        assert(isfinite(_current_fast_pose.orientation.z()));
        assert(isfinite(_current_fast_pose.position[0]));
        assert(isfinite(_current_fast_pose.position[1]));
        assert(isfinite(_current_fast_pose.position[2]));

		_m_fast_pose->put(new pose_type(_current_fast_pose));
    }
};

extern "C" component* create_component(switchboard* sb) {
	/* First, we declare intent to read/write topics. Switchboard
	   returns handles to those topics. */
    auto slow_pose_plug = sb->subscribe_latest<pose_type>("true_pose");
	auto imu_plug = sb->subscribe_latest<imu_type>("imu0");
	auto fast_pose_plug = sb->publish<pose_type>("fast_pose");

	/* This ensures pose is available at startup. */
	auto nullable_pose = slow_pose_plug->get_latest_ro();
	assert(nullable_pose != NULL);
	fast_pose_plug->put(nullable_pose);

	return new pose_prediction{std::move(slow_pose_plug), std::move(imu_plug), std::move(fast_pose_plug)};
}<|MERGE_RESOLUTION|>--- conflicted
+++ resolved
@@ -103,14 +103,9 @@
 
         Eigen::Vector3f new_slow_orientation = temp_pose->orientation.toRotationMatrix().eulerAngles(0, 1, 2);
         Eigen::Vector3f latest_fast_orientation = _current_fast_pose.orientation.toRotationMatrix().eulerAngles(0, 1, 2);
-<<<<<<< HEAD
-
-        //std::cerr << "Orientation xyz: " << new_slow_orientation.x() << ", " << new_slow_orientation.y() << ", " << new_slow_orientation.z() << std::endl;
-=======
         
         /*
         std::cerr << "Orientation xyz: " << new_slow_orientation.x() << ", " << new_slow_orientation.y() << ", " << new_slow_orientation.z() << std::endl;
->>>>>>> 213ea16f
 
         std::cout << "New pose recieved from SLAM! " << time_difference << std::endl;
         std::cout << "Diff Between New Slow and Latest Fast - Pos: " << temp_pose->position[0] - _current_fast_pose.position[0]
