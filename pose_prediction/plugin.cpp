--- conflicted
+++ resolved
@@ -119,7 +119,6 @@
 		return _m_true_pose->get_latest_ro();
 	}
 
-<<<<<<< HEAD
 private:
 	mutable std::atomic<bool> first_time{true};
 	const std::shared_ptr<switchboard> sb;
@@ -127,44 +126,6 @@
     std::unique_ptr<reader_latest<imu_raw_type>> _m_imu_raw;
 	std::unique_ptr<reader_latest<pose_type>> _m_true_pose;
     std::unique_ptr<reader_latest<time_type>> _m_vsync_estimate;
-=======
-    virtual Eigen::Quaternionf get_offset() override {
-        return offset;
-    }
-    // Correct the orientation of the pose due to the lopsided IMU in the 
-    // current Dataset we are using (EuRoC)
-    virtual pose_type correct_pose(const pose_type pose) const override {
-        pose_type swapped_pose;
-
-        // Make any changes to the axes direction below
-        // This is a mapping between the coordinate system of the current 
-        // SLAM (OpenVINS) we are using and the OpenGL system.
-        swapped_pose.position.x() = -pose.position.y();
-        swapped_pose.position.y() = pose.position.z();
-        swapped_pose.position.z() = -pose.position.x();
-
-        // Make any chanes to orientation of the output below
-        // For the dataset were currently using (EuRoC), the output orientation acts as though 
-        // the "top of the head" is the forward direction, and the "eye direction" is the up direction.
-		Eigen::Quaternionf raw_o (pose.orientation.w(), -pose.orientation.y(), pose.orientation.z(), -pose.orientation.x());
-
-		swapped_pose.orientation = apply_offset(raw_o);
-        swapped_pose.sensor_time = pose.sensor_time;
-
-        return swapped_pose;
-    }
->>>>>>> 8f542675
-
-private:
-	mutable std::atomic<bool> first_time{true};
-	const std::shared_ptr<switchboard> sb;
-    std::unique_ptr<reader_latest<pose_type>> _m_slow_pose;
-    std::unique_ptr<reader_latest<imu_raw_type>> _m_imu_raw;
-	std::unique_ptr<reader_latest<pose_type>> _m_true_pose;
-    std::unique_ptr<reader_latest<time_type>> _m_vsync_estimate;
-	mutable Eigen::Quaternionf offset {Eigen::Quaternionf::Identity()};
-	mutable std::shared_mutex offset_mutex;
-
     
 
     // Slightly modified copy of OpenVINS method found in propagator.cpp
