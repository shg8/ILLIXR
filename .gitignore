bazel-*
/data.zip
<<<<<<< HEAD
<<<<<<< HEAD
/data/
*.exe
*.so
=======
=======
>>>>>>> 6bf05d6c
/data*
*.exe
*.so
docs/build
<<<<<<< HEAD
site/
>>>>>>> upstream/master
=======
site/
>>>>>>> 6bf05d6c
<|MERGE_RESOLUTION|>--- conflicted
+++ resolved
@@ -1,20 +1,7 @@
 bazel-*
 /data.zip
-<<<<<<< HEAD
-<<<<<<< HEAD
-/data/
-*.exe
-*.so
-=======
-=======
->>>>>>> 6bf05d6c
 /data*
 *.exe
 *.so
 docs/build
-<<<<<<< HEAD
-site/
->>>>>>> upstream/master
-=======
-site/
->>>>>>> 6bf05d6c
+site/