#include <librealsense2/rs.hpp> // Include RealSense Cross Platform API
#include <opencv2/opencv.hpp>   // Include OpenCV API
#include <mutex>

// ILLIXR includes
#include "common/threadloop.hpp"
#include "common/switchboard.hpp"
#include "common/data_format.hpp"

using namespace ILLIXR;

static constexpr int IMAGE_WIDTH_D4XX = 640;
static constexpr int IMAGE_HEIGHT_D4XX = 480;
static constexpr int FPS_D4XX = 30;
static constexpr int GYRO_RATE_D4XX = 400; // 200 or 400
static constexpr int ACCEL_RATE_D4XX = 250; // 63 or 250

static constexpr int IMAGE_WIDTH_T26X = 848;
static constexpr int IMAGE_HEIGHT_T26X = 800;

class realsense : public plugin {
public:
	realsense(std::string name_, phonebook *pb_)
        : plugin{name_, pb_}
        , sb{pb->lookup_impl<switchboard>()}
        , _m_clock{pb->lookup_impl<RelativeClock>()}
        , _m_imu{sb->get_writer<imu_type>("imu")}
        , _m_cam{sb->get_writer<cam_type>("cam")}
        , _m_rgb_depth{sb->get_writer<rgb_depth_type>("rgb_depth")}
        , realsense_cam{ILLIXR::getenv_or("REALSENSE_CAM", "auto")}
        {
            cfg.disable_all_streams();
            configure_camera();
        }

	void callback(const rs2::frame& frame)
        {
            std::lock_guard<std::mutex> lock(mutex);
            // This lock guarantees that concurrent invocations of `callback` are serialized.
            // Even if the API does not invoke `callback` in parallel, this is still important for the memory-model.
            // Without this lock, prior invocations of `callback` are not necessarily "happens-before" ordered, so accessing persistent variables constitutes a data-race, which is undefined behavior in the C++ memory model.
<<<<<<< HEAD
            
=======

            if (cam_select == D4XXI){
                if (auto fs = frame.as<rs2::frameset>()) {
                    rs2::video_frame ir_frame_left = fs.get_infrared_frame(1);
                    rs2::video_frame ir_frame_right = fs.get_infrared_frame(2);
                    rs2::video_frame depth_frame = fs.get_depth_frame();
                    rs2::video_frame rgb_frame = fs.get_color_frame();
                    cv::Mat ir_left = cv::Mat(cv::Size(IMAGE_WIDTH_D4XX, IMAGE_HEIGHT_D4XX), CV_8UC1, (void*)ir_frame_left.get_data());
                    cv::Mat ir_right = cv::Mat(cv::Size(IMAGE_WIDTH_D4XX, IMAGE_HEIGHT_D4XX), CV_8UC1, (void *)ir_frame_right.get_data());
                    cv::Mat rgb = cv::Mat(cv::Size(IMAGE_WIDTH_D4XX, IMAGE_HEIGHT_D4XX), CV_8UC3, (void *)rgb_frame.get_data());
                    cv::Mat depth = cv::Mat(cv::Size(IMAGE_WIDTH_D4XX, IMAGE_HEIGHT_D4XX), CV_16UC1, (void *)depth_frame.get_data());
                    cv::Mat converted_depth;
                    float depth_scale = pipe.get_active_profile().get_device().first<rs2::depth_sensor>().get_depth_scale(); // for converting measurements into millimeters
                    depth.convertTo(converted_depth, CV_32FC1, depth_scale * 1000.f);
                    realsense_cam_type_ = realsense_cam_type {
                        .img0 = cv::Mat{ir_left},
                        .img1 = cv::Mat{ir_right},
                        .rgb = cv::Mat{rgb},
                        .depth = cv::Mat{converted_depth},
                        .iteration = iteration_cam,
                    };
                    iteration_cam++;
                }
            }

            else if (cam_select == T26X){
                if (auto fs = frame.as<rs2::frameset>()) {
                    rs2::video_frame fisheye_frame_left = fs.get_fisheye_frame(1);
                    rs2::video_frame fisheye_frame_right = fs.get_fisheye_frame(2);
                    cv::Mat fisheye_left = cv::Mat(cv::Size(IMAGE_WIDTH_T26X, IMAGE_HEIGHT_T26X), CV_8UC1, (void*)fisheye_frame_left.get_data());
                    cv::Mat fisheye_right = cv::Mat(cv::Size(IMAGE_WIDTH_T26X, IMAGE_HEIGHT_T26X), CV_8UC1, (void *)fisheye_frame_right.get_data());
                    realsense_cam_type_ = realsense_cam_type {
                        .img0 = cv::Mat{fisheye_left},
                        .img1 = cv::Mat{fisheye_right},
                        .iteration = iteration_cam,
                    };
                    iteration_cam++;
                }
            }

>>>>>>> 2a61552d
            if (auto mf = frame.as<rs2::motion_frame>()) {
                std::string s = mf.get_profile().stream_name();

                if (s == "Accel")
                {
                    rs2::motion_frame accel = mf;
                    accel_data = accel.get_motion_data();
                    accel_type_.accel_data = &accel_data;
                    accel_type_.iteration = iteration_accel;
                    iteration_accel++;
                }

                if (s == "Gyro")
                {
                    if (last_iteration_accel == accel_type_.iteration) { return; }

                    last_iteration_accel = accel_type_.iteration;
                    rs2_vector accel = *accel_type_.accel_data;
                    rs2::motion_frame gyro = mf;
                    double ts = gyro.get_timestamp();
                    gyro_data = gyro.get_motion_data();

                    // IMU data
                    Eigen::Vector3f la = {accel.x, accel.y, accel.z};
                    Eigen::Vector3f av = {gyro_data.x, gyro_data.y, gyro_data.z};

                    // Time as ullong (nanoseconds)
                    ullong imu_time = static_cast<ullong>(ts * 1000000);
					if (!_m_first_imu_time) {
						_m_first_imu_time = imu_time;
<<<<<<< HEAD
						_m_first_real_time_imu = _m_clock->now();
					}

                    // Time as time_point
                    time_point imu_time_point{*_m_first_real_time_imu + std::chrono::nanoseconds(imu_time - *_m_first_imu_time)};
=======
						_m_first_real_time = _m_clock->now();
					}

                    // Time as time_point
                    time_point imu_time_point{*_m_first_real_time + std::chrono::nanoseconds(imu_time - *_m_first_imu_time)};

                    // Images
                    std::optional<cv::Mat> img0 = std::nullopt;
                    std::optional<cv::Mat> img1 = std::nullopt;
                    std::optional<cv::Mat> rgb = std::nullopt;
                    std::optional<cv::Mat> depth = std::nullopt;

                        
                    if (last_iteration_cam != realsense_cam_type_.iteration)
                    {
                        last_iteration_cam = realsense_cam_type_.iteration;
                        img0 = realsense_cam_type_.img0;
                        img1 = realsense_cam_type_.img1;
                        rgb = realsense_cam_type_.rgb;
                        depth = realsense_cam_type_.depth;
                    }
>>>>>>> 2a61552d
                    
                    _m_imu.put(_m_imu.allocate<imu_type>(
                        {
                            imu_time_point,
                            av,
                            la
<<<<<<< HEAD
                        }
                    )); 
                }
            }

            if (auto fs = frame.as<rs2::frameset>()) {
                double ts = fs.get_timestamp(); 
                ullong cam_time = static_cast<ullong>(ts * 1000000);
                if (!_m_first_cam_time) {
                    _m_first_cam_time = cam_time;
                    _m_first_real_time_cam = _m_clock->now();
                }
                time_point cam_time_point{*_m_first_real_time_cam + std::chrono::nanoseconds(cam_time - *_m_first_cam_time)};
                if (cam_select == D4XXI) {
                    rs2::video_frame ir_frame_left = fs.get_infrared_frame(1);
                    rs2::video_frame ir_frame_right = fs.get_infrared_frame(2);
                    rs2::video_frame depth_frame = fs.get_depth_frame();
                    rs2::video_frame rgb_frame = fs.get_color_frame();
                    cv::Mat ir_left = cv::Mat(cv::Size(IMAGE_WIDTH_D4XX, IMAGE_HEIGHT_D4XX), CV_8UC1, (void*)ir_frame_left.get_data());
                    cv::Mat ir_right = cv::Mat(cv::Size(IMAGE_WIDTH_D4XX, IMAGE_HEIGHT_D4XX), CV_8UC1, (void *)ir_frame_right.get_data());
                    cv::Mat rgb = cv::Mat(cv::Size(IMAGE_WIDTH_D4XX, IMAGE_HEIGHT_D4XX), CV_8UC3, (void *)rgb_frame.get_data());
                    cv::Mat depth = cv::Mat(cv::Size(IMAGE_WIDTH_D4XX, IMAGE_HEIGHT_D4XX), CV_16UC1, (void *)depth_frame.get_data());
                    cv::Mat converted_depth;
                    float depth_scale = pipe.get_active_profile().get_device().first<rs2::depth_sensor>().get_depth_scale(); // for converting measurements into millimeters
                    depth.convertTo(converted_depth, CV_32FC1, depth_scale * 1000.f);
                    _m_cam.put(_m_cam.allocate<cam_type>(
                        {
                            cam_time_point,
                            cv::Mat{ir_left},
                            cv::Mat{ir_right}
                        }
                    ));
                    _m_rgb_depth.put(_m_rgb_depth.allocate<rgb_depth_type>(
                        {
                            cam_time_point,
                            rgb,
                            depth
                        }
                    ));
                } else if (cam_select == T26X){
                    if (auto fs = frame.as<rs2::frameset>()) {
                        rs2::video_frame fisheye_frame_left = fs.get_fisheye_frame(1);
                        rs2::video_frame fisheye_frame_right = fs.get_fisheye_frame(2);
                        cv::Mat fisheye_left = cv::Mat(cv::Size(IMAGE_WIDTH_T26X, IMAGE_HEIGHT_T26X), CV_8UC1, (void*)fisheye_frame_left.get_data());
                        cv::Mat fisheye_right = cv::Mat(cv::Size(IMAGE_WIDTH_T26X, IMAGE_HEIGHT_T26X), CV_8UC1, (void *)fisheye_frame_right.get_data());
                        _m_cam.put(_m_cam.allocate<cam_type>(
                            {
                                cam_time_point,
                                cv::Mat{fisheye_left},
                                cv::Mat{fisheye_right}
=======
                        }
                    )); 

                    if (img0 && img1) {
                        _m_cam.put(_m_cam.allocate<cam_type>(
                            {
                                imu_time_point,
                                img0.value(),
                                img1.value()
                            }
                        ));
                    }
                     
                    
                    if (rgb && depth)
                    {
                        _m_rgb_depth.put(_m_rgb_depth.allocate<rgb_depth_type>(
                            {
								imu_time_point,
                                rgb,
                                depth
>>>>>>> 2a61552d
                            }
                        ));
                    }
                }   
            }        
        };

	virtual ~realsense() override { pipe.stop(); }

private:
<<<<<<< HEAD
=======
    typedef struct {
        cv::Mat img0;
        cv::Mat img1;
        cv::Mat rgb;
        cv::Mat depth;
        int iteration;
    } realsense_cam_type;

>>>>>>> 2a61552d
    typedef enum {
        UNSUPPORTED,
        D4XXI,
        T26X
    } cam_enum;

    typedef struct {
        rs2_vector* accel_data;
        int iteration;
    } accel_type;

	const std::shared_ptr<switchboard> sb;
    const std::shared_ptr<const RelativeClock> _m_clock;
    switchboard::writer<imu_type> _m_imu;
    switchboard::writer<cam_type> _m_cam;
	switchboard::writer<rgb_depth_type> _m_rgb_depth;
    std::mutex mutex;
	rs2::pipeline_profile profiles;
	rs2::pipeline pipe;
	rs2::config cfg;
	rs2_vector gyro_data;
	rs2_vector accel_data;

<<<<<<< HEAD
=======
	realsense_cam_type realsense_cam_type_;
>>>>>>> 2a61552d
    cam_enum cam_select{UNSUPPORTED};
    bool D4XXI_found{false};
    bool T26X_found{false}; 
    
	accel_type accel_type_;
	int iteration_accel = 0;
	int last_iteration_accel;
    std::string realsense_cam;

    std::optional<ullong> _m_first_imu_time;
<<<<<<< HEAD
	std::optional<time_point> _m_first_real_time_imu;

    std::optional<ullong> _m_first_cam_time;
	std::optional<time_point> _m_first_real_time_cam;
=======
	std::optional<time_point> _m_first_real_time;
>>>>>>> 2a61552d

    void find_supported_devices(rs2::device_list devices){
        bool gyro_found{false};
        bool accel_found{false};    
        for (rs2::device device : devices) {
            if (device.supports(RS2_CAMERA_INFO_PRODUCT_LINE)){
                std::string product_line = device.get_info(RS2_CAMERA_INFO_PRODUCT_LINE); 
                #ifndef NDEBUG
                    std::cout << "Found Product Line: " << product_line << std::endl;
                #endif
                if (product_line == "D400"){
                    #ifndef NDEBUG
                        std::cout << "Checking for supported streams" << std::endl;
                    #endif
                    std::vector<rs2::sensor> sensors = device.query_sensors();
                    for (rs2::sensor sensor : sensors){
                        std::vector<rs2::stream_profile> stream_profiles = sensor.get_stream_profiles();
                        //Currently, all D4XX cameras provide infrared, RGB, and depth, so we only need to check for accel and gyro
                        for (auto&& sp : stream_profiles)
                        {
                            if (sp.stream_type() == RS2_STREAM_GYRO){
                                gyro_found = true;
                            }
                            if (sp.stream_type() == RS2_STREAM_ACCEL){
                                accel_found = true;
                            }
                        }
                    }
                    if (accel_found && gyro_found){
                        D4XXI_found = true;
                        #ifndef NDEBUG
                            std::cout << "Supported D4XX found!" << std::endl;
                        #endif
                    }
                } 
                else if (product_line == "T200"){
                    T26X_found = true;
                    #ifndef NDEBUG
                        std::cout << "T26X found! " << std::endl;
                    #endif
                }
            }
            
        }
        if (!T26X_found && !D4XXI_found){
            #ifndef NDEBUG
                std::cout << "No supported Realsense device detected!" << std::endl;
            #endif
        }
    }

    void configure_camera()
    {
        rs2::context ctx;
        rs2::device_list devices = ctx.query_devices();
        //This plugin assumes only one device should be connected to the system. If multiple supported devices are found the preference is to choose D4XX with IMU over T26X systems. 
        find_supported_devices(devices);
        if (realsense_cam.compare("auto") == 0) {
            if (D4XXI_found){
                cam_select = D4XXI;
                #ifndef NDEBUG
                    std::cout << "Setting cam_select: D4XX" << std::endl;
                #endif
            }
            else if (T26X_found){
                cam_select = T26X;
                #ifndef NDEBUG
                    std::cout << "Setting cam_select: T26X" << std::endl;
                #endif
            }
        }
        else if ((realsense_cam.compare("D4XX") == 0) && D4XXI_found){
            cam_select = D4XXI;
            #ifndef NDEBUG
                std::cout << "Setting cam_select: D4XX" << std::endl;
            #endif
        }
        else if ((realsense_cam.compare("T26X") == 0) && T26X_found){
            cam_select = T26X;
            #ifndef NDEBUG
                std::cout << "Setting cam_select: T26X" << std::endl;
            #endif
        }
        if (cam_select == UNSUPPORTED){
            ILLIXR::abort("Supported Realsense device NOT found!");
        }
        if (cam_select == T26X){
            //T26X series has fixed options for accel rate, gyro rate, fisheye resolution, and FPS
            cfg.enable_stream(RS2_STREAM_ACCEL, RS2_FORMAT_MOTION_XYZ32F); // 62 Hz
            cfg.enable_stream(RS2_STREAM_GYRO, RS2_FORMAT_MOTION_XYZ32F); // 200 Hz
            cfg.enable_stream(RS2_STREAM_FISHEYE, 1, RS2_FORMAT_Y8); //848x800, 30 FPS
            cfg.enable_stream(RS2_STREAM_FISHEYE, 2, RS2_FORMAT_Y8); //848x800, 30 FPS
            profiles = pipe.start(cfg, [&](const rs2::frame& frame) { this->callback(frame); });
        }
        else if (cam_select == D4XXI){
            cfg.enable_stream(RS2_STREAM_ACCEL, RS2_FORMAT_MOTION_XYZ32F, ACCEL_RATE_D4XX); // adjustable to 0, 63 (default), 250 hz
            cfg.enable_stream(RS2_STREAM_GYRO, RS2_FORMAT_MOTION_XYZ32F, GYRO_RATE_D4XX); // adjustable set to 0, 200 (default), 400 hz
            cfg.enable_stream(RS2_STREAM_INFRARED, 1, IMAGE_WIDTH_D4XX, IMAGE_HEIGHT_D4XX, RS2_FORMAT_Y8, FPS_D4XX);
            cfg.enable_stream(RS2_STREAM_INFRARED, 2, IMAGE_WIDTH_D4XX, IMAGE_HEIGHT_D4XX, RS2_FORMAT_Y8, FPS_D4XX);
            cfg.enable_stream(RS2_STREAM_COLOR, IMAGE_WIDTH_D4XX, IMAGE_HEIGHT_D4XX, RS2_FORMAT_BGR8, FPS_D4XX);
            cfg.enable_stream(RS2_STREAM_DEPTH, IMAGE_WIDTH_D4XX, IMAGE_HEIGHT_D4XX, RS2_FORMAT_Z16, FPS_D4XX);
            profiles = pipe.start(cfg, [&](const rs2::frame& frame) { this->callback(frame); });
            profiles.get_device().first<rs2::depth_sensor>().set_option(RS2_OPTION_EMITTER_ENABLED, 0.f); // disables IR emitter to use stereo images for SLAM but degrades depth quality in low texture environments.
        }
    }
<<<<<<< HEAD
=======
	
>>>>>>> 2a61552d
};

PLUGIN_MAIN(realsense);<|MERGE_RESOLUTION|>--- conflicted
+++ resolved
@@ -39,50 +39,7 @@
             // This lock guarantees that concurrent invocations of `callback` are serialized.
             // Even if the API does not invoke `callback` in parallel, this is still important for the memory-model.
             // Without this lock, prior invocations of `callback` are not necessarily "happens-before" ordered, so accessing persistent variables constitutes a data-race, which is undefined behavior in the C++ memory model.
-<<<<<<< HEAD
             
-=======
-
-            if (cam_select == D4XXI){
-                if (auto fs = frame.as<rs2::frameset>()) {
-                    rs2::video_frame ir_frame_left = fs.get_infrared_frame(1);
-                    rs2::video_frame ir_frame_right = fs.get_infrared_frame(2);
-                    rs2::video_frame depth_frame = fs.get_depth_frame();
-                    rs2::video_frame rgb_frame = fs.get_color_frame();
-                    cv::Mat ir_left = cv::Mat(cv::Size(IMAGE_WIDTH_D4XX, IMAGE_HEIGHT_D4XX), CV_8UC1, (void*)ir_frame_left.get_data());
-                    cv::Mat ir_right = cv::Mat(cv::Size(IMAGE_WIDTH_D4XX, IMAGE_HEIGHT_D4XX), CV_8UC1, (void *)ir_frame_right.get_data());
-                    cv::Mat rgb = cv::Mat(cv::Size(IMAGE_WIDTH_D4XX, IMAGE_HEIGHT_D4XX), CV_8UC3, (void *)rgb_frame.get_data());
-                    cv::Mat depth = cv::Mat(cv::Size(IMAGE_WIDTH_D4XX, IMAGE_HEIGHT_D4XX), CV_16UC1, (void *)depth_frame.get_data());
-                    cv::Mat converted_depth;
-                    float depth_scale = pipe.get_active_profile().get_device().first<rs2::depth_sensor>().get_depth_scale(); // for converting measurements into millimeters
-                    depth.convertTo(converted_depth, CV_32FC1, depth_scale * 1000.f);
-                    realsense_cam_type_ = realsense_cam_type {
-                        .img0 = cv::Mat{ir_left},
-                        .img1 = cv::Mat{ir_right},
-                        .rgb = cv::Mat{rgb},
-                        .depth = cv::Mat{converted_depth},
-                        .iteration = iteration_cam,
-                    };
-                    iteration_cam++;
-                }
-            }
-
-            else if (cam_select == T26X){
-                if (auto fs = frame.as<rs2::frameset>()) {
-                    rs2::video_frame fisheye_frame_left = fs.get_fisheye_frame(1);
-                    rs2::video_frame fisheye_frame_right = fs.get_fisheye_frame(2);
-                    cv::Mat fisheye_left = cv::Mat(cv::Size(IMAGE_WIDTH_T26X, IMAGE_HEIGHT_T26X), CV_8UC1, (void*)fisheye_frame_left.get_data());
-                    cv::Mat fisheye_right = cv::Mat(cv::Size(IMAGE_WIDTH_T26X, IMAGE_HEIGHT_T26X), CV_8UC1, (void *)fisheye_frame_right.get_data());
-                    realsense_cam_type_ = realsense_cam_type {
-                        .img0 = cv::Mat{fisheye_left},
-                        .img1 = cv::Mat{fisheye_right},
-                        .iteration = iteration_cam,
-                    };
-                    iteration_cam++;
-                }
-            }
-
->>>>>>> 2a61552d
             if (auto mf = frame.as<rs2::motion_frame>()) {
                 std::string s = mf.get_profile().stream_name();
 
@@ -113,42 +70,17 @@
                     ullong imu_time = static_cast<ullong>(ts * 1000000);
 					if (!_m_first_imu_time) {
 						_m_first_imu_time = imu_time;
-<<<<<<< HEAD
 						_m_first_real_time_imu = _m_clock->now();
 					}
 
                     // Time as time_point
                     time_point imu_time_point{*_m_first_real_time_imu + std::chrono::nanoseconds(imu_time - *_m_first_imu_time)};
-=======
-						_m_first_real_time = _m_clock->now();
-					}
-
-                    // Time as time_point
-                    time_point imu_time_point{*_m_first_real_time + std::chrono::nanoseconds(imu_time - *_m_first_imu_time)};
-
-                    // Images
-                    std::optional<cv::Mat> img0 = std::nullopt;
-                    std::optional<cv::Mat> img1 = std::nullopt;
-                    std::optional<cv::Mat> rgb = std::nullopt;
-                    std::optional<cv::Mat> depth = std::nullopt;
-
-                        
-                    if (last_iteration_cam != realsense_cam_type_.iteration)
-                    {
-                        last_iteration_cam = realsense_cam_type_.iteration;
-                        img0 = realsense_cam_type_.img0;
-                        img1 = realsense_cam_type_.img1;
-                        rgb = realsense_cam_type_.rgb;
-                        depth = realsense_cam_type_.depth;
-                    }
->>>>>>> 2a61552d
                     
                     _m_imu.put(_m_imu.allocate<imu_type>(
                         {
                             imu_time_point,
                             av,
                             la
-<<<<<<< HEAD
                         }
                     )); 
                 }
@@ -189,60 +121,26 @@
                         }
                     ));
                 } else if (cam_select == T26X){
-                    if (auto fs = frame.as<rs2::frameset>()) {
-                        rs2::video_frame fisheye_frame_left = fs.get_fisheye_frame(1);
-                        rs2::video_frame fisheye_frame_right = fs.get_fisheye_frame(2);
-                        cv::Mat fisheye_left = cv::Mat(cv::Size(IMAGE_WIDTH_T26X, IMAGE_HEIGHT_T26X), CV_8UC1, (void*)fisheye_frame_left.get_data());
-                        cv::Mat fisheye_right = cv::Mat(cv::Size(IMAGE_WIDTH_T26X, IMAGE_HEIGHT_T26X), CV_8UC1, (void *)fisheye_frame_right.get_data());
-                        _m_cam.put(_m_cam.allocate<cam_type>(
-                            {
-                                cam_time_point,
-                                cv::Mat{fisheye_left},
-                                cv::Mat{fisheye_right}
-=======
-                        }
-                    )); 
-
-                    if (img0 && img1) {
-                        _m_cam.put(_m_cam.allocate<cam_type>(
-                            {
-                                imu_time_point,
-                                img0.value(),
-                                img1.value()
-                            }
-                        ));
-                    }
-                     
                     
-                    if (rgb && depth)
-                    {
-                        _m_rgb_depth.put(_m_rgb_depth.allocate<rgb_depth_type>(
-                            {
-								imu_time_point,
-                                rgb,
-                                depth
->>>>>>> 2a61552d
-                            }
-                        ));
-                    }
-                }   
-            }        
+                    rs2::video_frame fisheye_frame_left = fs.get_fisheye_frame(1);
+                    rs2::video_frame fisheye_frame_right = fs.get_fisheye_frame(2);
+                    cv::Mat fisheye_left = cv::Mat(cv::Size(IMAGE_WIDTH_T26X, IMAGE_HEIGHT_T26X), CV_8UC1, (void*)fisheye_frame_left.get_data());
+                    cv::Mat fisheye_right = cv::Mat(cv::Size(IMAGE_WIDTH_T26X, IMAGE_HEIGHT_T26X), CV_8UC1, (void *)fisheye_frame_right.get_data());
+                    _m_cam.put(_m_cam.allocate<cam_type>(
+                        {
+                            cam_time_point,
+                            cv::Mat{fisheye_left},
+                            cv::Mat{fisheye_right}
+                        }
+                    ));
+                }
+            }
         };
-
-	virtual ~realsense() override { pipe.stop(); }
+        
+    virtual ~realsense() override { pipe.stop(); }
+
 
 private:
-<<<<<<< HEAD
-=======
-    typedef struct {
-        cv::Mat img0;
-        cv::Mat img1;
-        cv::Mat rgb;
-        cv::Mat depth;
-        int iteration;
-    } realsense_cam_type;
-
->>>>>>> 2a61552d
     typedef enum {
         UNSUPPORTED,
         D4XXI,
@@ -266,10 +164,6 @@
 	rs2_vector gyro_data;
 	rs2_vector accel_data;
 
-<<<<<<< HEAD
-=======
-	realsense_cam_type realsense_cam_type_;
->>>>>>> 2a61552d
     cam_enum cam_select{UNSUPPORTED};
     bool D4XXI_found{false};
     bool T26X_found{false}; 
@@ -280,14 +174,10 @@
     std::string realsense_cam;
 
     std::optional<ullong> _m_first_imu_time;
-<<<<<<< HEAD
 	std::optional<time_point> _m_first_real_time_imu;
 
     std::optional<ullong> _m_first_cam_time;
 	std::optional<time_point> _m_first_real_time_cam;
-=======
-	std::optional<time_point> _m_first_real_time;
->>>>>>> 2a61552d
 
     void find_supported_devices(rs2::device_list devices){
         bool gyro_found{false};
@@ -393,10 +283,6 @@
             profiles.get_device().first<rs2::depth_sensor>().set_option(RS2_OPTION_EMITTER_ENABLED, 0.f); // disables IR emitter to use stereo images for SLAM but degrades depth quality in low texture environments.
         }
     }
-<<<<<<< HEAD
-=======
-	
->>>>>>> 2a61552d
 };
 
 PLUGIN_MAIN(realsense);