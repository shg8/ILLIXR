#include <chrono>
#include <iomanip>
#include <thread>
#include "common/plugin.hpp"
#include "common/switchboard.hpp"
#include "common/data_format.hpp"
#include "common/threadloop.hpp"
#include "data_loading.hpp"

using namespace ILLIXR;

class ground_truth_slam : public plugin {
public:
	ground_truth_slam(std::string name_, phonebook* pb_)
		: plugin{name_, pb_}
		, sb{pb->lookup_impl<switchboard>()}
		, _m_true_pose{sb->publish<pose_type>("true_pose")}
		, _m_sensor_data{load_data()}
	{ }

	virtual void start() override {
		plugin::start();
		sb->schedule<imu_cam_type>(id, "imu_cam", [&](const imu_cam_type *datum) {
			this->feed_ground_truth(datum);
		});
	}

	void feed_ground_truth(const imu_cam_type *datum) {
		ullong rounded_time = datum->dataset_time;
		_m_sensor_data_it = _m_sensor_data.find(rounded_time);

		if (_m_sensor_data_it == _m_sensor_data.end()) {
<<<<<<< HEAD
			// std::cout << "True pose not found at timestamp: " << rounded_time << std::endl;
=======
			#ifndef NDEBUG
				std::cout << "True pose not found at timestamp: " << rounded_time << std::endl;
			#endif
>>>>>>> 1e3d9b2a
			return;
		}

		pose_type* true_pose = new pose_type{_m_sensor_data_it->second};
		true_pose->sensor_time = datum->time;
		// std::cout << "The pose was found at " << true_pose->position[0] << ", " << true_pose->position[1] << ", " << true_pose->position[2] << std::endl; 

		_m_true_pose->put(true_pose);
	}

private:
	const std::shared_ptr<switchboard> sb;
	std::unique_ptr<writer<pose_type>> _m_true_pose;

	const std::map<ullong, sensor_types> _m_sensor_data;
	std::map<ullong, sensor_types>::const_iterator _m_sensor_data_it;
};

PLUGIN_MAIN(ground_truth_slam);<|MERGE_RESOLUTION|>--- conflicted
+++ resolved
@@ -30,13 +30,9 @@
 		_m_sensor_data_it = _m_sensor_data.find(rounded_time);
 
 		if (_m_sensor_data_it == _m_sensor_data.end()) {
-<<<<<<< HEAD
-			// std::cout << "True pose not found at timestamp: " << rounded_time << std::endl;
-=======
 			#ifndef NDEBUG
 				std::cout << "True pose not found at timestamp: " << rounded_time << std::endl;
 			#endif
->>>>>>> 1e3d9b2a
 			return;
 		}
 
