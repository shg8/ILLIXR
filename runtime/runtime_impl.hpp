#include <thread>
#include <cassert>
#include <cerrno>
#include <chrono>
#include "common/runtime.hpp"
#include "common/extended_window.hpp"
#include "common/dynamic_lib.hpp"
#include "common/plugin.hpp"
#include "switchboard_impl.hpp"
#include "stdout_record_logger.hpp"
#include "noop_record_logger.hpp"
#include "sqlite_record_logger.hpp"
#include "common/global_module_defs.hpp"
#include "common/error_util.hpp"

using namespace ILLIXR;

class runtime_impl : public runtime {
public:
	runtime_impl() {
		pb.register_impl<record_logger>(std::make_shared<sqlite_record_logger>());
		pb.register_impl<gen_guid>(std::make_shared<gen_guid>());
		pb.register_impl<switchboard>(create_switchboard(&pb));
		// pb.register_impl<xlib_gl_extended_window>(std::make_shared<xlib_gl_extended_window>(ILLIXR::FB_WIDTH, ILLIXR::FB_HEIGHT, appGLCtx));
	}

	virtual void load_so(const std::vector<std::string>& so_paths) override {
        assert(errno == 0 && "Errno should not be set before creating any dynamic library");

		std::transform(so_paths.cbegin(), so_paths.cend(), std::back_inserter(libs), [](const auto& so_path) {
		    RAC_ERRNO_MSG("runtime_impl before creating the dynamic library");
			return dynamic_lib::create(so_path);
		});

        RAC_ERRNO_MSG("runtime_impl after creating the dynamic libraries");

		std::vector<plugin_factory> plugin_factories;
		std::transform(libs.cbegin(), libs.cend(), std::back_inserter(plugin_factories), [](const auto& lib) {
			return lib.template get<plugin* (*) (phonebook*)>("this_plugin_factory");
		});

        RAC_ERRNO_MSG("runtime_impl after generating plugin factories");

		std::transform(plugin_factories.cbegin(), plugin_factories.cend(), std::back_inserter(plugins), [this](const auto& plugin_factory) {
		    RAC_ERRNO_MSG("runtime_impl before building the plugin");
			return std::unique_ptr<plugin>{plugin_factory(&pb)};
		});

		std::for_each(plugins.cbegin(), plugins.cend(), [](const auto& plugin) {
			plugin->start();
		});
	}

	virtual void load_so(const std::string_view so) override {
		auto lib = dynamic_lib::create(so);
		plugin_factory this_plugin_factory = lib.get<plugin* (*) (phonebook*)>("this_plugin_factory");
		load_plugin_factory(this_plugin_factory);
		libs.push_back(std::move(lib));
	}

	virtual void load_plugin_factory(plugin_factory plugin_main) override {
		plugins.emplace_back(plugin_main(&pb));
		plugins.back()->start();
	}

	virtual void wait() override {
		while (!terminate.load()) {
			std::this_thread::sleep_for(std::chrono::milliseconds{10});
		}
	}

	virtual void stop() override {
		pb.lookup_impl<switchboard>()->stop();
		for (const std::unique_ptr<plugin>& plugin : plugins) {
			plugin->stop();
		}
		terminate.store(true);
	}

	virtual ~runtime_impl() override {
		if (!terminate.load()) {
            ILLIXR::abort("You didn't call stop() before destructing this plugin.");
		}
		// This will be re-enabled in #225
		// assert(errno == 0 && "errno was set during run. Maybe spurious?");
		/*
		  Note that this assertion can have false positives AND false negatives!
		  - False positive because the contract of some functions specifies that errno is only meaningful if the return code was an error [1].
		    - We will try to mitigate this by clearing errno on success in ILLIXR.
		  - False negative if some intervening call clears errno.
		    - We will try to mitigate this by checking for errors immediately after a call.

		  Despite these mitigations, the best way to catch errors is to check errno immediately after a calling function.

		  [1] https://cboard.cprogramming.com/linux-programming/119957-xlib-perversity.html
		 */
	}

private:
	// I have to keep the dynamic libs in scope until the program is dead
	std::vector<dynamic_lib> libs;
	phonebook pb;
	std::vector<std::unique_ptr<plugin>> plugins;
	std::atomic<bool> terminate {false};
};

<<<<<<< HEAD
extern "C" runtime* runtime_factory() {
	return new runtime_impl{};
=======
extern "C" runtime* runtime_factory(GLXContext appGLCtx) {
    assert(errno == 0 && "Errno should not be set before creating the runtime");
	return new runtime_impl{appGLCtx};
>>>>>>> 508fd83e
}<|MERGE_RESOLUTION|>--- conflicted
+++ resolved
@@ -104,12 +104,6 @@
 	std::atomic<bool> terminate {false};
 };
 
-<<<<<<< HEAD
 extern "C" runtime* runtime_factory() {
 	return new runtime_impl{};
-=======
-extern "C" runtime* runtime_factory(GLXContext appGLCtx) {
-    assert(errno == 0 && "Errno should not be set before creating the runtime");
-	return new runtime_impl{appGLCtx};
->>>>>>> 508fd83e
 }