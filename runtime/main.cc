#include <GL/glew.h>
#include <GLFW/glfw3.h>
#include <memory>
#include <random>
#include <chrono>
#include <future>
#include <thread>
#include "common/common.hh"
#include "concurrent_utils.hh"
#include "dynamic_lib.hh"

using namespace ILLIXR;

static constexpr int   EYE_TEXTURE_WIDTH   = 1024;  // NOTE: texture size cannot be larger than
static constexpr int   EYE_TEXTURE_HEIGHT  = 1024;  // the rendering window size in non-FBO mode

class slow_pose_producer {
public:
	slow_pose_producer(
		std::shared_ptr<abstract_slam> slam,
		std::shared_ptr<abstract_cam> cam,
		std::shared_ptr<abstract_imu> imu)
		: _m_slam{slam}
		, _m_cam{cam}
		, _m_imu{imu}
	{ }

	void main_loop() {
		_m_slam->feed_cam_frame_nonbl(_m_cam->produce_blocking());
		_m_slam->feed_accel_nonbl(_m_imu->produce_nonbl());
	}
	const pose& produce() {
		return _m_slam->produce_nonbl();
	}
private:

	

	std::shared_ptr<abstract_slam> _m_slam;
	std::shared_ptr<abstract_cam> _m_cam;
	std::shared_ptr<abstract_imu> _m_imu;
};

#define create_from_dynamic_factory(abstract_type, lib) \
	std::shared_ptr<abstract_type>{ \
		lib.get<abstract_type*(*)()>("make_" #abstract_type)() \
	};

void GLAPIENTRY
MessageCallback( GLenum source,
                 GLenum type,
                 GLuint id,
                 GLenum severity,
                 GLsizei length,
                 const GLchar* message,
                 const void* userParam )
{
  fprintf( stderr, "GL CALLBACK: %s type = 0x%x, severity = 0x%x, message = %s\n",
           ( type == GL_DEBUG_TYPE_ERROR ? "** GL ERROR **" : "" ),
            type, severity, message );
}

static GLFWwindow* initWindow(int width, int height, GLFWwindow* shared, bool visible)
{
	GLFWwindow* win;
	if(visible)
		glfwWindowHint(GLFW_VISIBLE, GL_TRUE);
	else 
		glfwWindowHint(GLFW_VISIBLE, GL_FALSE);
    win = glfwCreateWindow(width, height, "ILLIXR", 0, shared);
	return win;	
}

int createSharedEyebuffer(rendered_frame* sharedTexture){

	// Create the shared eye texture handle.
	glGenTextures(1, &(sharedTexture->texture_handle));
    glBindTexture(GL_TEXTURE_2D_ARRAY, sharedTexture->texture_handle);

	// Set the texture parameters for the texture that the FBO will be
    // mapped into.
    glTexParameteri(GL_TEXTURE_2D_ARRAY, GL_TEXTURE_MAX_LEVEL, 0);
    glTexParameteri(GL_TEXTURE_2D_ARRAY, GL_TEXTURE_MIN_FILTER, GL_LINEAR);
    glTexParameteri(GL_TEXTURE_2D_ARRAY, GL_TEXTURE_MIN_FILTER, GL_LINEAR_MIPMAP_LINEAR);
    glTexParameteri(GL_TEXTURE_2D_ARRAY, GL_TEXTURE_WRAP_S, GL_CLAMP_TO_BORDER);
    glTexParameteri(GL_TEXTURE_2D_ARRAY, GL_TEXTURE_WRAP_T, GL_CLAMP_TO_BORDER);
    glTexImage3D(GL_TEXTURE_2D_ARRAY, 0, GL_RGB8, EYE_TEXTURE_WIDTH, EYE_TEXTURE_HEIGHT, 2, 0, GL_RGB, GL_UNSIGNED_BYTE, 0);

	glBindTexture(GL_TEXTURE_2D_ARRAY, 0); // unbind texture, will rebind later

	if(glGetError()){
        return 0;
    } else {
		return 1;
	}
}

int main(int argc, char** argv) {


	if(!glfwInit()){
		printf("Failed to initialize glfw\n");		
		return 0;
	}
	

	// Create a hidden window, so we can create some eye texture resources.
	// This is just imitating the glTexture created by Monado, etc
	GLFWwindow* headless_window = initWindow(256,256,0,false);

	glfwMakeContextCurrent(headless_window);
	
	// Init and verify GLEW
	if(glewInit()){
		printf("Failed to init GLEW\n");
		glfwDestroyWindow(headless_window);
		glfwTerminate();		
		return -1;
	}

	glEnable              ( GL_DEBUG_OUTPUT );
	glDebugMessageCallback( MessageCallback, 0 );

	// Creat our fake eye texture (again, usually would come from Monado's swapchain)
	rendered_frame eye_texture;

	if(!createSharedEyebuffer(&eye_texture)){
		std::cout << "Failed to create shared eye texture resources, quitting" << std::endl;
		glfwDestroyWindow(headless_window);
		glfwTerminate();
		return -1;
	}

	glfwMakeContextCurrent(NULL);

	// this would be set by a config file
<<<<<<< HEAD
	dynamic_lib slam_lib = dynamic_lib::create(std::string{argv[1]});
	dynamic_lib cam_lib = dynamic_lib::create(std::string{argv[2]});
	dynamic_lib imu_lib = dynamic_lib::create(std::string{argv[3]});
	dynamic_lib slam2_lib = dynamic_lib::create(std::string{argv[4]});
	dynamic_lib timewarp_gl_lib = dynamic_lib::create(std::string{argv[5]});
	dynamic_lib gldemo_lib = dynamic_lib::create(std::string{argv[6]});

	/* I enter a lexical scope after creating the dynamic_libs,
	   because I need to be sure that they are destroyed AFTER the
	   objects which come from them. */
	{
		/* dynamiclaly load the .so-lib provider and call its factory. I
		   use pointers for the polymorphism. */
		std::shared_ptr<abstract_slam> slam = create_from_dynamic_factory(abstract_slam, slam_lib);
		std::shared_ptr<abstract_cam> cam = create_from_dynamic_factory(abstract_cam, cam_lib);
		std::shared_ptr<abstract_imu> imu = create_from_dynamic_factory(abstract_imu, imu_lib);
		std::shared_ptr<abstract_timewarp> tw = create_from_dynamic_factory(abstract_timewarp, timewarp_gl_lib);
		std::shared_ptr<abstract_gldemo> demo = create_from_dynamic_factory(abstract_gldemo, gldemo_lib);

		// Init the timewarp component, will grab
		// eye buffers at 60fps
		tw->init(eye_texture, headless_window, NULL);

		// Init the demo GL app, it will spin up a thread
		// that draws things into the shared eye buffers for us!
		demo->init(eye_texture, headless_window);
=======
	dynamic_lib slam_lib = dynamic_lib::create(std::string_view{argv[1]});
	dynamic_lib cam_lib = dynamic_lib::create(std::string_view{argv[2]});
	dynamic_lib imu_lib = dynamic_lib::create(std::string_view{argv[3]});
	dynamic_lib slam2_lib = dynamic_lib::create(std::string_view{argv[4]});

	/* dynamiclaly load the .so-lib provider and call its factory. I
	   use pointers for the polymorphism. */
	std::shared_ptr<abstract_slam> slam = create_from_dynamic_factory(abstract_slam, slam_lib);
	std::shared_ptr<abstract_cam> cam = create_from_dynamic_factory(abstract_cam, cam_lib);
	std::shared_ptr<abstract_imu> imu = create_from_dynamic_factory(abstract_imu, imu_lib);
	std::shared_ptr<abstract_slam> slam2 = create_from_dynamic_factory(abstract_slam, slam2_lib);
>>>>>>> 22a81118

	auto slow_pose = std::make_unique<slow_pose_producer>(slam, cam, imu);

<<<<<<< HEAD
		std::async(std::launch::async, [&](){
			std::default_random_engine generator;
			std::uniform_int_distribution<int> distribution{100, 200};
=======
	std::async(std::launch::async, [&](){
		std::default_random_engine generator;
		std::uniform_int_distribution<int> distribution{200, 600};
>>>>>>> 22a81118

		std::cout << "Model an XR app by calling for a pose sporadically."
				  << std::endl;

<<<<<<< HEAD
			for (int i = 0; i < 20; ++i) {
				int delay = distribution(generator);
				std::this_thread::sleep_for(std::chrono::milliseconds(delay));
				const pose& cur_pose = slow_pose->produce();
				std::cout << "pose = "
						  << cur_pose.data[0] << ", "
						  << cur_pose.data[1] << ", "
						  << cur_pose.data[2] << std::endl;
			}
=======
		for (int i = 0; i < 4; ++i) {
			int delay = distribution(generator);
			std::this_thread::sleep_for(std::chrono::milliseconds(delay));
			const pose& cur_pose = slow_pose->produce();
			std::cout << "pose = "
					  << cur_pose.data[0] << ", "
					  << cur_pose.data[1] << ", "
					  << cur_pose.data[2] << std::endl;
		}
>>>>>>> 22a81118

		std::cout << "Hot swap slam1 for slam2 (should see negative drift now)."
				  << std::endl;

		// auto new_slow_pose = std::make_unique<slow_pose_producer>(slam2, cam, imu);
		// slow_pose.swap(new_slow_pose);
		slow_pose.reset(new slow_pose_producer{slam2, cam, imu});

		for (int i = 0; i < 4; ++i) {
			int delay = distribution(generator);
			std::this_thread::sleep_for(std::chrono::milliseconds(delay));
			const pose& cur_pose = slow_pose->produce();
			std::cout << "pose = "
					  << cur_pose.data[0] << ", "
					  << cur_pose.data[1] << ", "
					  << cur_pose.data[2] << std::endl;
		}
	});

	return 0;
}<|MERGE_RESOLUTION|>--- conflicted
+++ resolved
@@ -134,73 +134,39 @@
 	glfwMakeContextCurrent(NULL);
 
 	// this would be set by a config file
-<<<<<<< HEAD
-	dynamic_lib slam_lib = dynamic_lib::create(std::string{argv[1]});
-	dynamic_lib cam_lib = dynamic_lib::create(std::string{argv[2]});
-	dynamic_lib imu_lib = dynamic_lib::create(std::string{argv[3]});
-	dynamic_lib slam2_lib = dynamic_lib::create(std::string{argv[4]});
-	dynamic_lib timewarp_gl_lib = dynamic_lib::create(std::string{argv[5]});
-	dynamic_lib gldemo_lib = dynamic_lib::create(std::string{argv[6]});
-
-	/* I enter a lexical scope after creating the dynamic_libs,
-	   because I need to be sure that they are destroyed AFTER the
-	   objects which come from them. */
-	{
-		/* dynamiclaly load the .so-lib provider and call its factory. I
-		   use pointers for the polymorphism. */
-		std::shared_ptr<abstract_slam> slam = create_from_dynamic_factory(abstract_slam, slam_lib);
-		std::shared_ptr<abstract_cam> cam = create_from_dynamic_factory(abstract_cam, cam_lib);
-		std::shared_ptr<abstract_imu> imu = create_from_dynamic_factory(abstract_imu, imu_lib);
-		std::shared_ptr<abstract_timewarp> tw = create_from_dynamic_factory(abstract_timewarp, timewarp_gl_lib);
-		std::shared_ptr<abstract_gldemo> demo = create_from_dynamic_factory(abstract_gldemo, gldemo_lib);
-
-		// Init the timewarp component, will grab
-		// eye buffers at 60fps
-		tw->init(eye_texture, headless_window, NULL);
-
-		// Init the demo GL app, it will spin up a thread
-		// that draws things into the shared eye buffers for us!
-		demo->init(eye_texture, headless_window);
-=======
 	dynamic_lib slam_lib = dynamic_lib::create(std::string_view{argv[1]});
 	dynamic_lib cam_lib = dynamic_lib::create(std::string_view{argv[2]});
 	dynamic_lib imu_lib = dynamic_lib::create(std::string_view{argv[3]});
 	dynamic_lib slam2_lib = dynamic_lib::create(std::string_view{argv[4]});
+	dynamic_lib timewarp_gl_lib = dynamic_lib::create(std::string_view{argv[5]});
+	dynamic_lib gldemo_lib = dynamic_lib::create(std::string_view{argv[6]});
 
 	/* dynamiclaly load the .so-lib provider and call its factory. I
-	   use pointers for the polymorphism. */
+		use pointers for the polymorphism. */
 	std::shared_ptr<abstract_slam> slam = create_from_dynamic_factory(abstract_slam, slam_lib);
+	std::shared_ptr<abstract_slam> slam2 = create_from_dynamic_factory(abstract_slam, slam2_lib);
 	std::shared_ptr<abstract_cam> cam = create_from_dynamic_factory(abstract_cam, cam_lib);
 	std::shared_ptr<abstract_imu> imu = create_from_dynamic_factory(abstract_imu, imu_lib);
-	std::shared_ptr<abstract_slam> slam2 = create_from_dynamic_factory(abstract_slam, slam2_lib);
->>>>>>> 22a81118
+	std::shared_ptr<abstract_timewarp> tw = create_from_dynamic_factory(abstract_timewarp, timewarp_gl_lib);
+	std::shared_ptr<abstract_gldemo> demo = create_from_dynamic_factory(abstract_gldemo, gldemo_lib);
+
+	// Init the timewarp component, will grab
+	// eye buffers at 60fps
+	tw->init(eye_texture, headless_window, NULL);
+
+	// Init the demo GL app, it will spin up a thread
+	// that draws things into the shared eye buffers for us!
+	demo->init(eye_texture, headless_window);
 
 	auto slow_pose = std::make_unique<slow_pose_producer>(slam, cam, imu);
 
-<<<<<<< HEAD
-		std::async(std::launch::async, [&](){
-			std::default_random_engine generator;
-			std::uniform_int_distribution<int> distribution{100, 200};
-=======
 	std::async(std::launch::async, [&](){
 		std::default_random_engine generator;
 		std::uniform_int_distribution<int> distribution{200, 600};
->>>>>>> 22a81118
 
 		std::cout << "Model an XR app by calling for a pose sporadically."
 				  << std::endl;
 
-<<<<<<< HEAD
-			for (int i = 0; i < 20; ++i) {
-				int delay = distribution(generator);
-				std::this_thread::sleep_for(std::chrono::milliseconds(delay));
-				const pose& cur_pose = slow_pose->produce();
-				std::cout << "pose = "
-						  << cur_pose.data[0] << ", "
-						  << cur_pose.data[1] << ", "
-						  << cur_pose.data[2] << std::endl;
-			}
-=======
 		for (int i = 0; i < 4; ++i) {
 			int delay = distribution(generator);
 			std::this_thread::sleep_for(std::chrono::milliseconds(delay));
@@ -210,7 +176,6 @@
 					  << cur_pose.data[1] << ", "
 					  << cur_pose.data[2] << std::endl;
 		}
->>>>>>> 22a81118
 
 		std::cout << "Hot swap slam1 for slam2 (should see negative drift now)."
 				  << std::endl;
