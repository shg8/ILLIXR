--- conflicted
+++ resolved
@@ -93,14 +93,10 @@
         $ref: '#/definitions/path'
         description: Path to https://github.com/ILLIXR/ILLIXR
       config:
-<<<<<<< HEAD
-        <<: *key_vals
-=======
         default: {}
         type: object
         additionalProperties:
           type: string
->>>>>>> 5c7961f2
         description: Vars that get passed to the build system
   loader:
     type: object
@@ -112,11 +108,6 @@
       name:
         default: native
         type: string
-<<<<<<< HEAD
-        description: "Currently supports: 'native', 'openxr', or 'tests'"
-      config:
-        <<: *key_vals
-=======
         description: "Currently supports: 'native', 'monado', or 'tests'"
         properties:
           path:
@@ -127,7 +118,6 @@
         type: object
         additionalProperties:
           type: string
->>>>>>> 5c7961f2
         description: Interpretation of these vars is loader-dependent
   data:
     $ref: '#/definitions/path'
