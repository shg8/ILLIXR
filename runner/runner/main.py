#!/usr/bin/env python3
import multiprocessing
import os
import shlex
import tempfile
from pathlib import Path
from typing import Any, List, Mapping, Optional, ContextManager, BinaryIO, cast

import click
import jsonschema
import yaml
from util import (
    fill_defaults,
    flatten1,
    pathify,
    relative_to,
    replace_all,
    subprocess_run,
    threading_map,
    unflatten,
    noop_context,
)
from yamlinclude import YamlIncludeConstructor

# isort main.py
# black -l 90 main.py
# mypy --strict --ignore-missing-imports main.py

root_dir = relative_to((Path(__file__).parent / "../..").resolve(), Path(".").resolve())

cache_path = root_dir / ".cache" / "paths"
cache_path.mkdir(parents=True, exist_ok=True)


def make(
    path: Path,
    targets: List[str],
    var_dict: Optional[Mapping[str, str]] = None,
    parallelism: Optional[int] = None,
) -> None:

    if parallelism is None:
        parallelism = max(1, multiprocessing.cpu_count() // 2)

    var_dict_args = shlex.join(
        f"{key}={val}" for key, val in (var_dict if var_dict else {}).items()
    )

    subprocess_run(
        ["make", "-j", str(parallelism), "-C", str(path), *targets, *var_dict_args],
        check=True,
        capture_output=True,
    )


def cmake(
    path: Path, build_path: Path, var_dict: Optional[Mapping[str, str]] = None
) -> None:
    parallelism = max(1, multiprocessing.cpu_count() // 2)
    var_args = [f"-D{key}={val}" for key, val in (var_dict if var_dict else {}).items()]
    build_path.mkdir(exist_ok=True)
    subprocess_run(
        [
            "cmake",
            "-S",
            str(path),
            "-B",
            str(build_path),
            "-G",
            "Unix Makefiles",
            *var_args,
        ],
        check=True,
        capture_output=True,
    )
    make(build_path, ["all"])


def build_one_plugin(
    config: Mapping[str, Any], plugin_config: Mapping[str, Any], test: bool = False,
) -> Path:
    profile = config["profile"]
    path: Path = pathify(plugin_config["path"], root_dir, cache_path, True, True)
    if not (path / "common").exists():
        common_path = pathify(
            config["common"]["path"], root_dir, cache_path, True, True
        )
        common_path = common_path.resolve()
        os.symlink(common_path, path / "common")
    plugin_so_name = f"plugin.{profile}.so"
    targets = [plugin_so_name] + (["tests/run"] if test else [])
    make(path, targets, plugin_config["config"])
    return path / plugin_so_name


def build_runtime(config: Mapping[str, Any], suffix: str, test: bool = False,) -> Path:
    profile = config["profile"]
    name = "main" if suffix == "exe" else "plugin"
    runtime_name = f"{name}.{profile}.{suffix}"
    runtime_config = config["runtime"]["config"]
    runtime_path = pathify(config["runtime"]["path"], root_dir, cache_path, True, True)
    targets = [runtime_name] + (["tests/run"] if test else [])
    make(runtime_path, targets, runtime_config)
    return runtime_path / runtime_name


def load_native(config: Mapping[str, Any]) -> None:
    runtime_exe_path = build_runtime(config, "exe")
    data_path = pathify(config["data"], root_dir, cache_path, True, True)
    demo_data_path = pathify(config["demo_data"], root_dir, cache_path, True, True)
    plugin_paths = threading_map(
        lambda plugin_config: build_one_plugin(config, plugin_config),
        [
            plugin_config
            for plugin_group in config["plugin_groups"]
            for plugin_config in plugin_group["plugin_group"]
        ],
        desc="Building plugins",
    )
    actual_cmd_str = config["loader"].get("command", "$cmd")
    illixr_cmd_list = [str(runtime_exe_path), *map(str, plugin_paths)]
    env_override = dict(ILLIXR_DATA=str(data_path), ILLIXR_DEMO_DATA=str(demo_data_path), KIMERA_ROOT=config["loader"]["kimera_path"])
    env_list = [f"{shlex.quote(var)}={shlex.quote(val)}" for var, val in env_override.items()]
    actual_cmd_list = list(
        flatten1(
            replace_all(
                unflatten(shlex.split(actual_cmd_str)),
                {
                    ("$env_cmd",): ["env", "-C", Path(".").resolve(), *env_list, *illixr_cmd_list],
                    ("$cmd",): illixr_cmd_list,
                    ("$quoted_cmd",): [shlex.quote(shlex.join(illixr_cmd_list))],
                    ("$env",): env_list,
                },
            )
        )
    )
<<<<<<< HEAD
    subprocess_run(
        command_lst_sbst,
        env_override=dict(ILLIXR_DATA=str(data_path), ILLIXR_DEMO_DATA=str(demo_data_path), KIMERA_ROOT=config["loader"]["kimera_path"]),
        check=True,
=======
    log_stdout_str = config.get("log_stdout", None)
    log_stdout_ctx: ContextManager[Optional[BinaryIO]] = cast(ContextManager[Optional[BinaryIO]],
        open(log_stdout_str, "wb")
        if log_stdout_str is not None
        else noop_context(None)
>>>>>>> cd47e120
    )
    with log_stdout_ctx as log_stdout:
        subprocess_run(
            actual_cmd_list,
            env_override=env_override,
            stdout=log_stdout,
        )


def load_tests(config: Mapping[str, Any]) -> None:
    runtime_exe_path = build_runtime(config, "exe", test=True)
    data_path = pathify(config["data"], root_dir, cache_path, True, True)
    demo_data_path = pathify(config["demo_data"], root_dir, cache_path, True, True)
    make(Path("common"), ["tests/run"])
    plugin_paths = threading_map(
        lambda plugin_config: build_one_plugin(config, plugin_config, test=True),
        [
            plugin_config
            for plugin_group in config["plugin_groups"]
            for plugin_config in plugin_group["plugin_group"]
        ],
        desc="Building plugins",
    )
    subprocess_run(
        ["xvfb-run", str(runtime_exe_path), *map(str, plugin_paths)],
        env_override=dict(ILLIXR_DATA=str(data_path), ILLIXR_DEMO_DATA=str(demo_data_path), ILLIXR_RUN_DURATION="10", KIMERA_ROOT=config["loader"]["kimera_path"]),
        check=True,
    )


def load_monado(config: Mapping[str, Any]) -> None:
    profile = config["profile"]
    cmake_profile = "Debug" if profile == "dbg" else "Release"
    openxr_app_config = config["loader"]["openxr_app"].get("config", {})
    monado_config = config["loader"]["monado"].get("config", {})

    runtime_path = pathify(config["runtime"]["path"], root_dir, cache_path, True, True)
    monado_path = pathify(
        config["loader"]["monado"]["path"], root_dir, cache_path, True, True
    )
    openxr_app_path = pathify(
        config["loader"]["openxr_app"]["path"], root_dir, cache_path, True, True
    )
    data_path = pathify(config["data"], root_dir, cache_path, True, True)
    demo_data_path = pathify(config["demo_data"], root_dir, cache_path, True, True)

    cmake(
        monado_path,
        monado_path / "build",
        dict(
            CMAKE_BUILD_TYPE=cmake_profile,
            BUILD_WITH_LIBUDEV="0",
            BUILD_WITH_LIBUVC="0",
            BUILD_WITH_LIBUSB="0",
            BUILD_WITH_NS="0",
            BUILD_WITH_PSMV="0",
            BUILD_WITH_PSVR="0",
            BUILD_WITH_OPENHMD="0",
            BUILD_WITH_VIVE="0",
            ILLIXR_PATH=str(runtime_path),
            **monado_config,
        ),
    )
    cmake(
        openxr_app_path,
        openxr_app_path / "build",
        dict(CMAKE_BUILD_TYPE=cmake_profile, **openxr_app_config),
    )
    build_runtime(config, "so")
    plugin_paths = threading_map(
        lambda plugin_config: build_one_plugin(config, plugin_config),
        [
            plugin_config
            for plugin_group in config["plugin_groups"]
            for plugin_config in plugin_group["plugin_group"]
        ],
        desc="Building plugins",
    )

    subprocess_run(
        [str(openxr_app_path / "build" / "./openxr-example")],
        env_override=dict(
            XR_RUNTIME_JSON=str(monado_path / "build" / "openxr_monado-dev.json"),
            ILLIXR_PATH=str(runtime_path / f"plugin.{profile}.so"),
            ILLIXR_COMP=":".join(map(str, plugin_paths)),
            ILLIXR_DATA=str(data_path),
            ILLIXR_DEMO_DATA=str(demo_data_path),
        ),
        check=True,
    )


loaders = {
    "native": load_native,
    "monado": load_monado,
    "tests": load_tests,
}


def run_config(config_path: Path) -> None:
    """Parse a YAML config file, returning the validated ILLIXR system config."""
    YamlIncludeConstructor.add_to_loader_class(
        loader_class=yaml.FullLoader, base_dir=config_path.parent,
    )

    with config_path.open() as f:
        config = yaml.full_load(f)

    with (root_dir / "runner/config_schema.yaml").open() as f:
        config_schema = yaml.safe_load(f)

    jsonschema.validate(instance=config, schema=config_schema)
    fill_defaults(config, config_schema)

    loader = config["loader"]["name"]

    if loader not in loaders:
        raise RuntimeError(f"No such loader: {loader}")
    loaders[loader](config)


if __name__ == "__main__":

    @click.command()
    @click.argument("config_path", type=click.Path(exists=True))
    def main(config_path: str) -> None:
        run_config(Path(config_path))

    main()<|MERGE_RESOLUTION|>--- conflicted
+++ resolved
@@ -134,24 +134,18 @@
             )
         )
     )
-<<<<<<< HEAD
-    subprocess_run(
-        command_lst_sbst,
-        env_override=dict(ILLIXR_DATA=str(data_path), ILLIXR_DEMO_DATA=str(demo_data_path), KIMERA_ROOT=config["loader"]["kimera_path"]),
-        check=True,
-=======
     log_stdout_str = config.get("log_stdout", None)
     log_stdout_ctx: ContextManager[Optional[BinaryIO]] = cast(ContextManager[Optional[BinaryIO]],
         open(log_stdout_str, "wb")
         if log_stdout_str is not None
         else noop_context(None)
->>>>>>> cd47e120
     )
     with log_stdout_ctx as log_stdout:
         subprocess_run(
             actual_cmd_list,
             env_override=env_override,
             stdout=log_stdout,
+            check=True,
         )
 
 
