#pragma once

#include <iostream>
#include <chrono>
#include <memory>
#include <boost/optional.hpp>

#include <opencv2/core/mat.hpp>
#undef Success // For 'Success' conflict
#include <eigen3/Eigen/Dense>
#include <GL/gl.h>
#include <GLFW/glfw3.h>
//#undef Complex // For 'Complex' conflict
#include "phonebook.hpp" 
#include "switchboard.hpp"

// Tell gldemo and timewarp_gl to use two texture handle for left and right eye
#define USE_ALT_EYE_FORMAT
#define NANO_SEC 1000000000.0

namespace ILLIXR {

	typedef std::chrono::nanoseconds duration;
	typedef std::chrono::steady_clock::time_point time_point;

	typedef unsigned long long ullong;

	struct cam_type : switchboard::event {
		time_point time;
		cv::Mat img0;
		cv::Mat img1;
		ullong dataset_time;
		cam_type(
				 time_point _time,
				 cv::Mat _img0,
				 cv::Mat _img1,
				 ullong _dataset_time)
			: time{_time}
			, img0{_img0}
			, img1{_img1}
			, dataset_time{_dataset_time}
		{ }
	};

	// Data type that combines the IMU and camera data at a certain timestamp.
	// If there is only IMU data for a certain timestamp, img0 and img1 will be null
	// time is the current UNIX time where dataset_time is the time read from the csv
	struct imu_cam_type : switchboard::event {
		time_point time;
<<<<<<< HEAD
=======
		time_point cam_time;
>>>>>>> ddbf51ed
		Eigen::Vector3f angular_v;
		Eigen::Vector3f linear_a;
		std::optional<cv::Mat> img0;
		std::optional<cv::Mat> img1;
		ullong dataset_time;
		imu_cam_type(time_point time_,
<<<<<<< HEAD
=======
					 time_point cam_time_,
>>>>>>> ddbf51ed
					 Eigen::Vector3f angular_v_,
					 Eigen::Vector3f linear_a_,
					 std::optional<cv::Mat> img0_,
					 std::optional<cv::Mat> img1_,
					 ullong dataset_time_)
			: time{time_}
			, cam_time{cam_time_}
			, angular_v{angular_v_}
			, linear_a{linear_a_}
			, img0{img0_}
			, img1{img1_}
			, dataset_time{dataset_time_}
		{ }
	};

    typedef struct {
        std::optional<cv::Mat*> rgb;
        std::optional<cv::Mat*> depth;
        ullong timestamp;
    } rgb_depth_type;


	typedef struct {
	  int64_t time;
	  const unsigned char* rgb;
	  const unsigned short* depth;
	} rgb_depth_type2;

	// Values needed to initialize the IMU integrator
	typedef struct {
		double gyro_noise;
		double acc_noise;
		double gyro_walk;
		double acc_walk;
		Eigen::Matrix<double,3,1> n_gravity;
		double imu_integration_sigma;
		double nominal_rate;
	} imu_params;

	// IMU biases, initialization params, and slow pose needed by the IMU integrator
	struct imu_integrator_input : public switchboard::event {
		double last_cam_integration_time;
		double t_offset;
		imu_params params;
		
		Eigen::Vector3d biasAcc;
		Eigen::Vector3d biasGyro;
		Eigen::Matrix<double,3,1> position;
		Eigen::Matrix<double,3,1> velocity;
		Eigen::Quaterniond quat;
		imu_integrator_input(
							 double last_cam_integration_time_,
							 double t_offset_,
							 imu_params params_,
							 Eigen::Vector3d biasAcc_,
							 Eigen::Vector3d biasGyro_,
							 Eigen::Matrix<double,3,1> position_,
							 Eigen::Matrix<double,3,1> velocity_,
							 Eigen::Quaterniond quat_
							 )
			: last_cam_integration_time{last_cam_integration_time_}
			, t_offset{t_offset_}
			, params{params_}
			, biasAcc{biasAcc_}
			, biasGyro{biasGyro_}
			, position{position_}
			, velocity{velocity_}
			, quat{quat_}
		{ }
	};

	// Output of the IMU integrator to be used by pose prediction
	struct imu_raw_type : switchboard::event{
		// Biases from the last two IMU integration iterations used by RK4 for pose predict
		Eigen::Matrix<double,3,1> w_hat;
		Eigen::Matrix<double,3,1> a_hat;
		Eigen::Matrix<double,3,1> w_hat2;
		Eigen::Matrix<double,3,1> a_hat2;

		// Faster pose propagated forwards by the IMU integrator
		Eigen::Matrix<double,3,1> pos;
		Eigen::Matrix<double,3,1> vel;
		Eigen::Quaterniond quat;
		time_point imu_time;
		imu_raw_type(Eigen::Matrix<double,3,1> w_hat_,
					 Eigen::Matrix<double,3,1> a_hat_,
					 Eigen::Matrix<double,3,1> w_hat2_,
					 Eigen::Matrix<double,3,1> a_hat2_,
					 Eigen::Matrix<double,3,1> pos_,
					 Eigen::Matrix<double,3,1> vel_,
					 Eigen::Quaterniond quat_,
					 time_point imu_time_)
			: w_hat{w_hat_}
			, a_hat{a_hat_}
			, w_hat2{w_hat2_}
			, a_hat2{a_hat2_}
			, pos{pos_}
			, vel{vel_}
			, quat{quat_}
			, imu_time{imu_time_}
		{ }
	};

	struct pose_type : switchboard::event {
		time_point sensor_time; // Recorded time of sensor data ingestion
		Eigen::Vector3f position;
		Eigen::Quaternionf orientation;
		pose_type() { }
		pose_type(time_point sensor_time_,
				  Eigen::Vector3f position_,
				  Eigen::Quaternionf orientation_)
			: sensor_time{sensor_time_}
			, position{position_}
			, orientation{orientation_}
		{ }
	};

	typedef struct {
		pose_type pose;
		time_point predict_computed_time; // Time at which the prediction was computed
		time_point predict_target_time; // Time that prediction targeted.
	} fast_pose_type;

	typedef struct {
		int pixel[1];
	} camera_frame;

	// Using arrays as a swapchain
	// Array of left eyes, array of right eyes
	// This more closely matches the format used by Monado
	struct rendered_frame : switchboard::event {
		GLuint texture_handles[2]; // Does not change between swaps in swapchain
		GLuint swap_indices[2]; // Which element of the swapchain
		fast_pose_type render_pose; // The pose used when rendering this frame.
		time_point sample_time;
		time_point render_time;
	};

	typedef struct {
		int seq;
	} hologram_input;

	typedef struct {
		int dummy;
	} hologram_output;

	/*
	class sequence : public switchboard::event {
		bool operator==(const sequence& other) { return i == other.i; }
		bool operator!=(const sequence& other) { return i != other.i; }
		bool operator<=(const sequence& other) { return i <= other.i; }
		bool operator< (const sequence& other) { return i <  other.i; }
		bool operator>=(const sequence& other) { return i >= other.i; }
		bool operator> (const sequence& other) { return i >  other.i; }
		int64_t operator-(const sequence& other) { return i - other.i; }
		sequence operator+(int64_t other) { return sequence{i + other}; }
		void increment() {
			++i;
		}
	private:
		sequence(int64_t _i) : i{_i} { }
		int64_t i = 0;
	};
*/

	/* I use "accel" instead of "3-vector" as a datatype, because
	this checks that you meant to use an acceleration in a certain
	place. */
	struct accel { };

	// High-level HMD specification, timewarp plugin
	// may/will calculate additional HMD info based on these specifications
	struct hmd_physical_info {
		float   ipd;
		int		displayPixelsWide;
		int		displayPixelsHigh;
		float	chromaticAberration[4];
		float	K[11];
		int		visiblePixelsWide;
		int		visiblePixelsHigh;
		float	visibleMetersWide;
		float	visibleMetersHigh;
		float	lensSeparationInMeters;
		float	metersPerTanAngleAtCenter;
	};

<<<<<<< HEAD
	struct thread_info : switchboard::event {
		pid_t pid;
		std::string name;
		thread_info(pid_t pid_, std::string name_)
			: pid{pid_}
			, name{name_}
		{ }
	};

	void thread_on_start(const managed_thread& _m_thread, size_t _m_plugin_id, const phonebook* pb) {
		auto sb = pb->lookup_impl<switchboard>();
		auto thread_id_publisher = sb->get_writer<thread_info>(std::to_string(_m_plugin_id) + "_thread_id");
		thread_id_publisher.put(new (thread_id_publisher.allocate()) thread_info{_m_thread.get_pid(), std::to_string(_m_plugin_id)});

		char* name = new char[100];
		snprintf(name, 100, "subsc_%zu", _m_plugin_id);

		errno = 0;
		name[15] = '\0';
		[[maybe_unused]] int ret = pthread_setname_np(pthread_self(), name);
		int tmp_errno = errno;
		errno = 0;

		if (ret) {
			std::cerr << "ret = " << ret << " errno = " << tmp_errno << std::endl;
		}
		assert(!ret);

		std::cerr << "Thread of plugin " << _m_plugin_id << " start" << std::endl;
	}
=======
>>>>>>> ddbf51ed
}<|MERGE_RESOLUTION|>--- conflicted
+++ resolved
@@ -47,20 +47,14 @@
 	// time is the current UNIX time where dataset_time is the time read from the csv
 	struct imu_cam_type : switchboard::event {
 		time_point time;
-<<<<<<< HEAD
-=======
 		time_point cam_time;
->>>>>>> ddbf51ed
 		Eigen::Vector3f angular_v;
 		Eigen::Vector3f linear_a;
 		std::optional<cv::Mat> img0;
 		std::optional<cv::Mat> img1;
 		ullong dataset_time;
 		imu_cam_type(time_point time_,
-<<<<<<< HEAD
-=======
 					 time_point cam_time_,
->>>>>>> ddbf51ed
 					 Eigen::Vector3f angular_v_,
 					 Eigen::Vector3f linear_a_,
 					 std::optional<cv::Mat> img0_,
@@ -81,13 +75,6 @@
         std::optional<cv::Mat*> depth;
         ullong timestamp;
     } rgb_depth_type;
-
-
-	typedef struct {
-	  int64_t time;
-	  const unsigned char* rgb;
-	  const unsigned short* depth;
-	} rgb_depth_type2;
 
 	// Values needed to initialize the IMU integrator
 	typedef struct {
@@ -247,7 +234,6 @@
 		float	metersPerTanAngleAtCenter;
 	};
 
-<<<<<<< HEAD
 	struct thread_info : switchboard::event {
 		pid_t pid;
 		std::string name;
@@ -260,6 +246,7 @@
 	void thread_on_start(const managed_thread& _m_thread, size_t _m_plugin_id, const phonebook* pb) {
 		auto sb = pb->lookup_impl<switchboard>();
 		auto thread_id_publisher = sb->get_writer<thread_info>(std::to_string(_m_plugin_id) + "_thread_id");
+		std::cerr << "Thread of plugin " << _m_plugin_id << " publish" << std::endl;
 		thread_id_publisher.put(new (thread_id_publisher.allocate()) thread_info{_m_thread.get_pid(), std::to_string(_m_plugin_id)});
 
 		char* name = new char[100];
@@ -278,6 +265,4 @@
 
 		std::cerr << "Thread of plugin " << _m_plugin_id << " start" << std::endl;
 	}
-=======
->>>>>>> ddbf51ed
 }