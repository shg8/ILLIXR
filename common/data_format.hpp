--- conflicted
+++ resolved
@@ -70,7 +70,6 @@
 		std::chrono::time_point<std::chrono::system_clock> sample_time; 
 	};
 
-<<<<<<< HEAD
 	typedef struct {
 		int seq;
 	} hologram_input;
@@ -84,8 +83,6 @@
 	place. */
 	struct accel { };
 
-=======
->>>>>>> 1fbcb37d
 	// High-level HMD specification, timewarp plugin
 	// may/will calculate additional HMD info based on these specifications
 	struct hmd_physical_info {
