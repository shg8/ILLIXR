--- conflicted
+++ resolved
@@ -7,11 +7,7 @@
 #include "plugin.hpp"
 #include "switchboard.hpp"
 #include "cpu_timer.hpp"
-<<<<<<< HEAD
 #include "data_format.hpp"
-=======
-#include "managed_thread.hpp"
->>>>>>> ddbf51ed
 
 namespace ILLIXR {
 
@@ -19,7 +15,7 @@
 	{"plugin_id", typeid(std::size_t)},
 	{"iteration_no", typeid(std::size_t)},
 	{"skips", typeid(std::size_t)},
-	{"cpu_time_start", typeid(std::chrono::nanoseconds)},
+	{"cpu_time_strat", typeid(std::chrono::nanoseconds)},
 	{"cpu_time_stop" , typeid(std::chrono::nanoseconds)},
 	{"wall_time_start", typeid(std::chrono::high_resolution_clock::time_point)},
 	{"wall_time_stop" , typeid(std::chrono::high_resolution_clock::time_point)},
@@ -47,42 +43,17 @@
 	 */
 	virtual void start() override {
 		plugin::start();
-<<<<<<< HEAD
 		if (is_scheduled) {
 			[[maybe_unused]] const managed_thread& thread = sb->schedule<switchboard::event_wrapper<bool>>(
 				id,
 				std::to_string(id) + "_trigger",
 				[this](switchboard::ptr<const switchboard::event_wrapper<bool>>, size_t) {
-					thread_main();
+					thread_main(true);
 				},
 				true
 			);
-			// std::cerr << "\e[0;31m";
-			// std::cerr << "threadloop::start, is_scheduled, id = " << id << "\n";
-			// std::cerr << "\e[0m";
-			// thread_id_publisher.put(new (thread_id_publisher.allocate()) thread_info{thread.get_pid(), std::to_string(id)});
-=======
-		paused.clear();
-		_m_thread = std::thread(std::bind(&threadloop::thread_main, this));
-	}
-
-	virtual void start2() override {
-		paused.set();
-	}
-
-	/**
-	 * @brief Stops the thread.
-	 */
-	virtual void stop() override {
-		if (! _m_terminate.load()) {
-			_m_terminate.store(true);
-			if (_m_thread.joinable()) {
-				_m_thread.join();
-				std::cerr << "Joined " << name << std::endl;
-			}
-			plugin::stop();
->>>>>>> ddbf51ed
 		} else {
+			paused.clear();
 			thread = std::make_unique<managed_thread>([this]{
 				char* name = new char[100];
 				snprintf(name, 100, "tl_%zu", id);
@@ -90,14 +61,20 @@
 				[[maybe_unused]]int ret = pthread_setname_np(pthread_self(), name);
 				assert(!ret);
 
-				thread_main();
+				thread_main(false);
+				
 				completion_publisher.put(new (completion_publisher.allocate()) switchboard::event_wrapper<bool> {true});
 			});
 			thread->start();
-			thread->set_cpu(3);
 			auto pid = thread->get_pid();
 			assert(pid != 0);
 			thread_id_publisher.put(new (thread_id_publisher.allocate()) thread_info{pid, std::to_string(id)});
+		}
+	}
+
+	virtual void start2() override {
+		if (!is_scheduled) {
+			paused.set();
 		}
 	}
 
@@ -106,14 +83,17 @@
 	std::size_t skip_no = 0;
 	std::unique_ptr<managed_thread> thread {nullptr};
 
-	void thread_main() {
+	void thread_main(bool from_switchboard) {
 			iteration_no++;
 			if (first_time) {
 				_p_thread_setup();
+				if (!from_switchboard) {
+					std::cerr << "Plugin " << id << " waiting on pause.\n";
+					paused.wait();
+					std::cerr << "Plugin " << id << " passed pause.\n";
+				}
 				first_time = false;
 			}
-
-			// PAUSE
 
 			skip_option s = _p_should_skip();
 
@@ -125,11 +105,9 @@
 				++skip_no;
 				break;
 			case skip_option::run: {
-				paused.wait();
-				// auto iteration_start_cpu_time  = thread_cpu_time();
-				// auto iteration_start_wall_time = std::chrono::high_resolution_clock::now();
+				auto iteration_start_cpu_time  = thread_cpu_time();
+				auto iteration_start_wall_time = std::chrono::high_resolution_clock::now();
 				_p_one_iteration();
-<<<<<<< HEAD
 				it_log.log(record{__threadloop_iteration_header, {
 					{id},
 					{iteration_no},
@@ -144,24 +122,9 @@
 				// completion_publisher.put(new (completion_publisher.allocate()) switchboard::event_wrapper<bool> {true});
 				break;
 			}
-=======
-				// it_log.log(record{__threadloop_iteration_header, {
-				// 	{id},
-				// 	{iteration_no},
-				// 	{skip_no},
-				// 	{iteration_start_cpu_time},
-				// 	{thread_cpu_time()},
-				// 	{iteration_start_wall_time},
-				// 	{std::chrono::high_resolution_clock::now()},
-				// }});
-				// ++iteration_no;
-				// skip_no = 0;
+			case skip_option::stop:
+				thread->request_stop();
 				break;
-			}
-			case skip_option::stop:
-				_m_terminate.store(true);
-				break;
->>>>>>> ddbf51ed
 			}
 		}
 
@@ -182,7 +145,12 @@
 		/// AKA "busy wait". Skip but try again very quickly.
 		skip_and_spin,
 
+		/// Yielding gives up a scheduling quantum, which is determined by the OS, but usually on
+		/// the order of 1-10ms. This is nicer to the other threads in the system.
 		skip_and_yield,
+
+		/// Calls stop.
+		stop,
 	};
 
 	/**
@@ -202,23 +170,8 @@
 	 */
 	virtual void _p_one_iteration() = 0;
 
-	/**
-	 * @brief Whether the thread has been asked to terminate.
-	 *
-	 * Check this before doing long-running computation; it makes termination more responsive.
-	 */
-	bool should_terminate() {
-		return _m_terminate.load();
-	}
-
 private:
-	std::atomic<bool> _m_terminate {false};
-<<<<<<< HEAD
-=======
-
-	std::thread _m_thread;
 	Event paused;
->>>>>>> ddbf51ed
 };
 
 }