--- conflicted
+++ resolved
@@ -43,7 +43,6 @@
 
 private:
 	void thread_main() {
-<<<<<<< HEAD
 		metric_coalescer<start_iteration_record> start_it {metric_logger};
 		metric_coalescer<stop_iteration_record> stop_it {metric_logger};
 		metric_coalescer<start_skip_iteration_record> start_skip {metric_logger};
@@ -51,6 +50,8 @@
 
 		std::size_t it = 0;
 		std::size_t skip_it = 0;
+
+		_p_thread_setup();
 
 		while (!should_terminate()) {
 
@@ -72,23 +73,9 @@
 				stop_it.log(std::make_unique<const stop_iteration_record>(id, it, skip_it));
 				++it;
 				skip_it = 0;
-=======
-		_p_thread_setup();
-
-		while (!should_terminate()) {
-			skip_option s = _p_should_skip();
-			switch (s) {
-			case skip_option::skip_and_yield:
-				std::this_thread::yield();
-				break;
-			case skip_option::skip_and_spin:
-				break;
-			case skip_option::run:
-				_p_one_iteration();
 				break;
 			case skip_option::stop:
 				stop();
->>>>>>> 0d2070fe
 				break;
 			}
 		}
