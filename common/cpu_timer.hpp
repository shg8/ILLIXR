#pragma once

#include <cstdlib>
#include <string>
#include <sstream>
#include <chrono>
#include <cerrno>
#include <cstring>
#include <ctime>
#include <iostream>
#include <functional>
#include <thread>

/**
 * @brief A C++ translation of [clock_gettime][1]
 *
 * [1]: https://linux.die.net/man/3/clock_gettime
 *
 */
static inline std::chrono::nanoseconds
cpp_clock_gettime(clockid_t clock_id) {
	/* This ensures the compiler won't reorder this function call; Pretend like it has memory side-effects. */
	asm volatile (""
				  : /* OutputOperands */
				  : /* InputOperands */
				  : "memory" /* Clobbers */);
    struct timespec ts;
    if (clock_gettime(clock_id, &ts)) {
        throw std::runtime_error{std::string{"clock_gettime returned "} + strerror(errno)};
    }
	asm volatile (""
				  : /* OutputOperands */
				  : /* InputOperands */
				  : "memory" /* Clobbers */);
    return std::chrono::seconds{ts.tv_sec} + std::chrono::nanoseconds{ts.tv_nsec};
}

/**
 * @brief Gets the CPU time for the calling thread.
 */
static inline std::chrono::nanoseconds
thread_cpu_time() {
    return cpp_clock_gettime(CLOCK_THREAD_CPUTIME_ID);
}

/**
 * @brief a timer that times until the end of the code block ([RAII]).
 *
 * See [[2][2]] for how code-blocks are defined in C++.
 *
 * `now` can be any type that takes no arguments and returns a
 * subtractable type.
 *
 * Example usage:
 *
 * \code{.cpp}
 * {
 *     // stuff that won't get timed.
 *     std::chrono::nanoseconds ns;
 *     timer<decltype((thread_cpu_time))> timer_obj {thread_cpu_time, ns};
 *     // stuff that gets timed.
 * }
 * // stuff that won't get timed.
 * std::cout << ns.count() << std::endl;
 * \endcode
 *
 * [1]: https://en.wikipedia.org/wiki/Resource_acquisition_is_initialization
 * [2]: https://www.geeksforgeeks.org/anonymous-classes-in-cpp/
 *
 */
template <
    typename now_fn,
    typename time_point = decltype(std::declval<now_fn>()()),
    typename durationt = decltype(std::declval<time_point>() - std::declval<time_point>())
    >
class timer {
public:
    timer(const now_fn& now, durationt& _duration)
        : _p_now{now} , _p_duration{_duration} {
        _p_start = _p_now();
    }

    ~timer() {
        _p_duration = _p_now() - _p_start;
    }

private:
    const now_fn& _p_now;
    durationt& _p_duration;
    time_point _p_start;
};

template <typename Duration, typename Out = decltype(std::declval<Duration>().count())>
typename std::enable_if<std::is_integral<Out>::value, Out>::type
count_duration(Duration t) {
	return std::chrono::duration_cast<
		std::chrono::nanoseconds,
		typename Duration::rep,
		typename Duration::period
		>(t).count();
}

template <typename Duration>
typename std::enable_if<std::is_integral<Duration>::value, Duration>::type
count_duration(Duration t) {
	return t;
}

/**
 * @brief Like timer, but prints the output.
 *
 * See PRINT_CPU_TIME_FOR_THIS_BLOCK(name)
 *
 */
template <
    typename now_fn,
    typename time_point = decltype(std::declval<now_fn>()()),
    typename duration = decltype(std::declval<time_point>() - std::declval<time_point>())
    >
class print_timer {
private:
    class print_in_destructor {
    public:
        print_in_destructor(const std::string& account_name, const duration& _duration)
            : _p_account_name{account_name}
            , _p_duration{_duration}
        { }
        ~print_in_destructor() {
            // std::ostringstream os;
            // os << "cpu_timer," << _p_account_name << "," << count_duration<duration>(_p_duration) << "\n";
			if (rand() % 100 == 0) {
                #ifndef NDEBUG
				    std::cout << "cpu_timer.hpp is DEPRECATED. See logging.hpp.\n";
                #endif
			}
        }
    private:
        const std::string _p_account_name;
        const duration& _p_duration;
    };

    // NOTE that the destructors get called in reverse order!
    // This is important, because _p_timer's destructor records the timing information
    // Then, _p_print_in_destructor prints it
    // Then, we can destroy _p_duration.
    duration _p_duration;
    const print_in_destructor _p_print_in_destructor;
    const timer<now_fn, time_point, duration> _p_timer;
public:
    print_timer(const std::string& name, const now_fn& now)
        : _p_print_in_destructor{name, _p_duration}
        , _p_timer{now, _p_duration}
    { }
};

static std::size_t gen_serial_no() {
	return std::chrono::duration_cast<std::chrono::nanoseconds>(std::chrono::high_resolution_clock::now().time_since_epoch()).count();
}

class should_profile_class {
public:
	should_profile_class() {
		const char* ILLIXR_STDOUT_METRICS = getenv("ILLIXR_STDOUT_METRICS");
		actually_should_profile = ILLIXR_STDOUT_METRICS && (strcmp(ILLIXR_STDOUT_METRICS, "y") == 0);
	}
	bool operator()() {
		return actually_should_profile;
	}
private:
	bool actually_should_profile;
};

static should_profile_class should_profile;

class print_timer2 {
private:
	const std::string name;
	const std::size_t serial_no;
	std::size_t wall_time_start;
	std::size_t cpu_time_start;
public:
    print_timer2(std::string name_)
		: name{name_}
		, serial_no{should_profile() ? gen_serial_no() : std::size_t{0}}
		, wall_time_start{should_profile()
			? std::chrono::duration_cast<std::chrono::nanoseconds>(std::chrono::high_resolution_clock::now().time_since_epoch()).count()
			: std::size_t{0}
		}
		, cpu_time_start{should_profile() ? thread_cpu_time().count() : std::size_t{0}}
	{ }
	~print_timer2() {
		if (should_profile()) {
			auto cpu_time_stop = thread_cpu_time().count();
			auto wall_time_stop  = std::chrono::duration_cast<std::chrono::nanoseconds>(std::chrono::high_resolution_clock::now().time_since_epoch()).count();
			
			std::cout << "cpu_timer," << name << "," << serial_no << "," << wall_time_start << "," << wall_time_stop << "," << cpu_time_start << "," << cpu_time_stop << "\n";
    	}
	}
};

#define PRINT_CPU_TIME_FOR_THIS_BLOCK(name)                                 \
    print_timer<decltype((thread_cpu_time))> PRINT_CPU_TIME_FOR_THIS_BLOCK {name, thread_cpu_time};

#define PRINT_WALL_TIME_FOR_THIS_BLOCK(name)                                    \
    print_timer<decltype((std::chrono::high_resolution_clock::now))> PRINT_WALL_TIME_FOR_THIS_BLOCK {name, std::chrono::high_resolution_clock::now};

#define PRINT_RECORD_FOR_THIS_BLOCK(name)                                    \
    print_timer2 PRINT_RECORD_FOR_THIS_BLOCK_timer {name};

#ifdef MULTICORE

/**
 * @brief Use this in place of std::thread(...) to print times.
 */
template< class Function, class... Args >
std::thread timed_thread(const std::string& account_name, Function&& f, Args&&... args) {
    // Unfortunately we make copies of f and args.
    // According to StackOverflow, this is unavoidable.
    // See Sam Varshavchik's comment on https://stackoverflow.com/a/62380971/1078199
    return std::thread([=] {
        {   PRINT_RECORD_FOR_THIS_BLOCK(account_name);
            std::invoke(f, args...);
        }
    });
}

#else

class maybe_thread {
public:
	void join() {}
};
<<<<<<< HEAD

template< class Function, class... Args >
maybe_thread maybe_timed_thread(const std::string&, Function&& f, Args&&... args) {
=======
template< class Function, class... Args >
maybe_thread timed_thread(const std::string&, Function&& f, Args&&... args) {
>>>>>>> ddbf51ed
	std::invoke(f, args...);
	return maybe_thread{};
}

#endif<|MERGE_RESOLUTION|>--- conflicted
+++ resolved
@@ -230,14 +230,9 @@
 public:
 	void join() {}
 };
-<<<<<<< HEAD
-
-template< class Function, class... Args >
-maybe_thread maybe_timed_thread(const std::string&, Function&& f, Args&&... args) {
-=======
+
 template< class Function, class... Args >
 maybe_thread timed_thread(const std::string&, Function&& f, Args&&... args) {
->>>>>>> ddbf51ed
 	std::invoke(f, args...);
 	return maybe_thread{};
 }
