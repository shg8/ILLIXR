--- conflicted
+++ resolved
@@ -4,24 +4,23 @@
 #include <iostream>
 #include <chrono>
 #include <memory>
+#include <boost/optional.hpp>
 
 #include <opencv2/core/mat.hpp>
-<<<<<<< HEAD
-#undef Success
-#include <eigen3/Eigen/Dense>
-
-#include "GL/gl.h"
-=======
+#undef Success // For 'Success' conflict
 #include <eigen3/Eigen/Dense>
 #include <GL/gl.h>
-#include <GLFW/glfw3.h> // TODO: Look into making this more modular/generalized.
+#include <GL/glx.h>
+#undef Complex // For 'Complex' conflict
 #include "phonebook.hh"
 
+// Tell gldemo and timewarp_gl to use two texture handle for left and right eye
 #define USE_ALT_EYE_FORMAT
->>>>>>> 344ac752
 
 namespace ILLIXR {
+
 	typedef std::chrono::time_point<std::chrono::system_clock> time_type;
+	typedef unsigned long long ullong;
 
 	typedef struct {
 		time_type time;
@@ -36,11 +35,16 @@
 	} cam_type;
 
 	typedef struct {
-<<<<<<< HEAD
 		time_type time;
-=======
+		Eigen::Vector3f angular_v;
+		Eigen::Vector3f linear_a;
+		std::optional<std::unique_ptr<cv::Mat>> img0;
+		std::optional<std::unique_ptr<cv::Mat>> img1;
+		ullong temp_time;
+	} imu_cam_type;
+
+	typedef struct {
 		time_type time; 
->>>>>>> 344ac752
 		Eigen::Vector3f position;
 		Eigen::Quaternionf orientation;
 	} pose_type;
@@ -49,10 +53,45 @@
 		int pixel[1];
 	} camera_frame;
 
-<<<<<<< HEAD
-	typedef struct {
-		void* glctx;	// This is a GLXContext, please cast when using
-	} global_config;
+/*	class global_config : public service {
+	public:
+		global_config(GLFWwindow* _glfw_context) : glfw_context(_glfw_context) { }
+		GLFWwindow* glfw_context;
+	};*/
+
+	class xlib_gl_extended_window : public service {
+	public:
+		xlib_gl_extended_window(int _width, int _height, GLXContext _shared_gl_context);
+		int 					width;
+		int 					height;
+		Display                 *dpy;
+		Window                  win;
+		GLXContext              glc;
+	};
+
+	// A particular pose, sampled at a particular point in time.
+	// struct pose_sample {
+	// 	pose_type pose;
+	// 	std::chrono::time_point<std::chrono::system_clock> sample_time; 
+	// };
+
+	// Single-texture format; arrayed by left/right eye
+	// Single-texture format; arrayed by left/right eye
+	struct rendered_frame {
+		GLuint texture_handle;
+		pose_type render_pose; // The pose used when rendering this frame.
+		std::chrono::time_point<std::chrono::system_clock> sample_time; 
+	};
+
+	// Using arrays as a swapchain
+	// Array of left eyes, array of right eyes
+	// This more closely matches the format used by Monado
+	struct rendered_frame_alt {
+		GLuint texture_handles[2]; // Does not change between swaps in swapchain
+		GLuint swap_indices[2]; // Which element of the swapchain
+		pose_type render_pose; // The pose used when rendering this frame.
+		std::chrono::time_point<std::chrono::system_clock> sample_time; 
+	};
 
 	typedef struct {
 		int seq;
@@ -61,52 +100,6 @@
 	typedef struct {
 		int dummy;
 	} hologram_output;
-=======
-	class global_config : public service {
-	public:
-		global_config(GLFWwindow* _glfw_context) : glfw_context(_glfw_context) { }
-		GLFWwindow* glfw_context;
-	};
->>>>>>> 344ac752
-
-	// A particular pose, sampled at a particular point in time.
-	// struct pose_sample {
-	// 	pose_type pose;
-<<<<<<< HEAD
-	// 	std::chrono::time_point<std::chrono::system_clock> sample_time;
-=======
-	// 	std::chrono::time_point<std::chrono::system_clock> sample_time; 
->>>>>>> 344ac752
-	// };
-
-	// Single-texture format; arrayed by left/right eye
-	struct rendered_frame {
-		#ifdef USE_ALT_EYE_FORMAT
-		// Using arrays as a swapchain
-		// Array of left eyes, array of right eyes
-		// This more closely matches the format used by Monado
-		GLuint texture_handles[2]; // Does not change between swaps in swapchain
-		GLuint swap_indices[2]; // Which element of the swapchain
-		#else
-		GLuint texture_handle;
-<<<<<<< HEAD
-		pose_type render_pose; // The pose used when rendering this frame.
-		std::chrono::time_point<std::chrono::system_clock> sample_time;
-	};
-
-	// Using arrays as a swapchain
-	// Array of left eyes, array of right eyes
-	// This more closely matches the format used by Monado
-	struct rendered_frame_alt {
-		GLuint texture_handles[2]; // Does not change between swaps in swapchain
-		pose_type render_pose; // The pose used when rendering this frame.
-		std::chrono::time_point<std::chrono::system_clock> sample_time;
-=======
-		#endif
-		pose_type render_pose; // The pose used when rendering this frame.
-		std::chrono::time_point<std::chrono::system_clock> sample_time; 
->>>>>>> 344ac752
-	};
 
 	/* I use "accel" instead of "3-vector" as a datatype, because
 	this checks that you meant to use an acceleration in a certain
@@ -128,11 +121,7 @@
 		float	lensSeparationInMeters;
 		float	metersPerTanAngleAtCenter;
 	};
-<<<<<<< HEAD
-
-=======
 	
->>>>>>> 344ac752
 
 }
 
