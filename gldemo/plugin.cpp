#include <chrono>
#include <future>
#include <iostream>
#include <thread>
#include <cmath>
#include <GL/glew.h>
#include <GLFW/glfw3.h>
#include "common/threadloop.hpp"
#include "common/switchboard.hpp"
#include "common/data_format.hpp"
#include "common/extended_window.hpp"
#include "common/shader_util.hpp"
#include "common/pose_prediction.hpp"
#include "utils/algebra.hpp"
#include "block_i.hpp"
#include "demo_model.hpp"
#include "shaders/blocki_shader.hpp"

using namespace ILLIXR;

static constexpr int   EYE_TEXTURE_WIDTH   = 1024;
static constexpr int   EYE_TEXTURE_HEIGHT  = 1024;

static constexpr std::chrono::nanoseconds vsync_period {std::size_t(NANO_SEC/60)};

// Monado-style eyebuffers:
// These are two eye textures; however, each eye texture
// represnts a swapchain. eyeTextures[0] is a swapchain of
// left eyes, and eyeTextures[1] is a swapchain of right eyes

// ILLIXR-style eyebuffers:
// These are two eye textures; however, each eye texture
// really contains two eyes. The reason we have two of
// them is for double buffering the Switchboard connection.

// If this is defined, gldemo will use Monado-style eyebuffers
//#define USE_ALT_EYE_FORMAT

class gldemo : public threadloop {
public:
	// Public constructor, create_component passes Switchboard handles ("plugs")
	// to this constructor. In turn, the constructor fills in the private
	// references to the switchboard plugs, so the component can read the
	// data whenever it needs to.

	gldemo(std::string name_, phonebook* pb_)
		: threadloop{name_, pb_}
		, xwin{new xlib_gl_extended_window{1, 1, pb->lookup_impl<xlib_gl_extended_window>()->glc}}
		, sb{pb->lookup_impl<switchboard>()}
		//, xwin{pb->lookup_impl<xlib_gl_extended_window>()}
		, pp{pb->lookup_impl<pose_prediction>()}
		, vsync{sb->subscribe_latest<time_type>("vsync_estimate")}
#ifdef USE_ALT_EYE_FORMAT
		, _m_eyebuffer{sb->publish<rendered_frame_alt>("eyebuffer")}
#else
		, _m_eyebuffer{sb->publish<rendered_frame>("eyebuffer")}
#endif
	{ }


	// Struct for drawable debug objects (scenery, headset visualization, etc)
	struct DebugDrawable {
		DebugDrawable() {}
		DebugDrawable(std::vector<GLfloat> uniformColor) : color(uniformColor) {}

		GLuint num_triangles;
		GLuint positionVBO;
		GLuint positionAttribute;
		GLuint normalVBO;
		GLuint normalAttribute;
		GLuint colorUniform;
		std::vector<GLfloat> color;

		void init(GLuint positionAttribute, GLuint normalAttribute, GLuint colorUniform, GLuint num_triangles, 
					GLfloat* meshData, GLfloat* normalData, GLenum drawMode) {

			this->positionAttribute = positionAttribute;
			this->normalAttribute = normalAttribute;
			this->colorUniform = colorUniform;
			this->num_triangles = num_triangles;

			glGenBuffers(1, &positionVBO);
			glBindBuffer(GL_ARRAY_BUFFER, positionVBO);
			glBufferData(GL_ARRAY_BUFFER, (num_triangles * 3 *3) * sizeof(GLfloat), meshData, drawMode);
			
			glGenBuffers(1, &normalVBO);
			glBindBuffer(GL_ARRAY_BUFFER, normalVBO);
			glBufferData(GL_ARRAY_BUFFER, (num_triangles * 3 * 3) * sizeof(GLfloat), normalData, drawMode);

		}

		void drawMe() {
			glBindBuffer(GL_ARRAY_BUFFER, positionVBO);
			glVertexAttribPointer(positionAttribute, 3, GL_FLOAT, GL_FALSE, 0, (void*)0);
			glEnableVertexAttribArray(positionAttribute);
			glBindBuffer(GL_ARRAY_BUFFER, normalVBO);
			glVertexAttribPointer(normalAttribute, 3, GL_FLOAT, GL_FALSE, 0, (void*)0);
			glEnableVertexAttribArray(normalAttribute);
			glUniform4fv(colorUniform, 1, color.data());
			glDrawArrays(GL_TRIANGLES, 0, num_triangles * 3);
		}
	};

	void draw_scene() {

		// OBJ exporter is having winding order issues currently.
		// Please excuse the strange GL_CW and GL_CCW mode switches.

		glFrontFace(GL_CW);
		groundObject.drawMe();
		glFrontFace(GL_CCW);
		waterObject.drawMe();
		treesObject.drawMe();
		rocksObject.drawMe();
		glFrontFace(GL_CCW);
	}

	void wait_vsync()
	{
		using namespace std::chrono_literals;
		const time_type* next_vsync = vsync->get_latest_ro();
		time_type now = std::chrono::high_resolution_clock::now();

		if(next_vsync == nullptr)
		{
			std::this_thread::sleep_for(vsync_period);
			return;
		}

		time_type next_vsync_with_padding = *next_vsync - 8ms;

		time_type wait_time;

		if(next_vsync_with_padding < now || (lastFrameTime - now) < 1ms)
		{
			wait_time = next_vsync_with_padding + vsync_period;
		} else
		{
			wait_time = next_vsync_with_padding;
		}

		#ifndef NDEBUG
			std::chrono::duration<double, std::milli> wait_duration = wait_time - now;
			std::chrono::duration<double, std::milli> vsync_in = *next_vsync - now;
			printf("\033[1;32m[GL DEMO APP]\033[0m Waiting for %4fms, vsync is in %4fms\n", wait_duration.count(), vsync_in.count());
		#endif

		std::this_thread::sleep_until(wait_time);
	}

	void _p_thread_setup() override {
		// Note: glfwMakeContextCurrent must be called from the thread which will be using it.
		glXMakeCurrent(xwin->dpy, xwin->win, xwin->glc);
	}

	void _p_one_iteration() override {
		{
			using namespace std::chrono_literals;
			// This "app" is "very slow"!
			//std::this_thread::sleep_for(cosf(glfwGetTime()) * 50ms + 100ms);

			wait_vsync();

			glUseProgram(demoShaderProgram);

			glBindFramebuffer(GL_FRAMEBUFFER, eyeTextureFBO);

			// Determine which set of eye textures to be using.
			int buffer_to_use = which_buffer.load();

			// We'll calculate this model view matrix
			// using fresh pose data, if we have any.
			ksAlgebra::ksMatrix4x4f modelViewMatrix;

			// Model matrix is just a spinny fun animation
			ksAlgebra::ksMatrix4x4f modelMatrix;
			ksAlgebra::ksMatrix4x4f_CreateTranslation(&modelMatrix, 0, 0, 0);

			if (pp->fast_pose_reliable()) {
				// We have a valid pose from our Switchboard plug.

				const pose_type pose = pp->get_fast_pose();
				/*if(counter == 50){
					std::cerr << "First pose received: quat(wxyz) is " << pose.orientation.w() << ", " << pose.orientation.x() << ", " << pose.orientation.y() << ", " << pose.orientation.z() << std::endl;
					//offsetQuat = Eigen::Quaternionf(pose.orientation);
					offsetQuat = Eigen::Quaternionf(1, 0, 0, 0);
				}*/

				counter++;

				Eigen::Quaternionf combinedQuat = pose.orientation;
//				Eigen::Quaternionf combinedQuat = offsetQuat.inverse() * pose.orientation;

				auto latest_quat = ksAlgebra::ksQuatf {
					.x = combinedQuat.x(),
					.y = combinedQuat.y(),
					.z = combinedQuat.z(),
					.w = combinedQuat.w()
				};

				auto latest_position = ksAlgebra::ksVector3f {
					.x = pose.position[0] + 5.0f,
					.y = pose.position[1] + 2.0f,
					.z = pose.position[2] + -3.0f
				};
				auto scale = ksAlgebra::ksVector3f{1,1,1};
				ksAlgebra::ksMatrix4x4f head_matrix;
#ifndef NDEBUG
				std::cout<< "App using position: " << latest_position.z << std::endl;
#endif
				ksAlgebra::ksMatrix4x4f_CreateTranslationRotationScale(&head_matrix, &latest_position, &latest_quat, &scale);
				ksAlgebra::ksMatrix4x4f viewMatrix;
				// View matrix is the inverse of the camera's position/rotation/etc.
				ksAlgebra::ksMatrix4x4f_Invert(&viewMatrix, &head_matrix);
				ksAlgebra::ksMatrix4x4f_Multiply(&modelViewMatrix, &viewMatrix, &modelMatrix);
			} else {
				// We have no pose data from our pose topic :(
				ksAlgebra::ksMatrix4x4f_CreateIdentity(&modelViewMatrix);
			}

			glUseProgram(demoShaderProgram);
			glViewport(0, 0, EYE_TEXTURE_WIDTH, EYE_TEXTURE_HEIGHT);
			glEnable(GL_CULL_FACE);
			glEnable(GL_DEPTH_TEST);
			glClearDepth(1);

			glUniformMatrix4fv(modelViewAttr, 1, GL_FALSE, (GLfloat*)&(modelViewMatrix.m[0][0]));
			glUniformMatrix4fv(projectionAttr, 1, GL_FALSE, (GLfloat*)&(basicProjection.m[0][0]));

			glBindVertexArray(demo_vao);

			#ifdef USE_ALT_EYE_FORMAT

			// Draw things to left eye.
			glBindTexture(GL_TEXTURE_2D, eyeTextures[0]);
			glFramebufferTexture(GL_DRAW_FRAMEBUFFER, GL_COLOR_ATTACHMENT0, eyeTextures[0], 0);
			glBindTexture(GL_TEXTURE_2D, 0);
			glClearColor(0.6f, 0.8f, 0.9f, 1.0f);
			glClear(GL_COLOR_BUFFER_BIT | GL_DEPTH_BUFFER_BIT);
			
			draw_scene();

			
			//glBindBuffer(GL_ELEMENT_ARRAY_BUFFER, idx_vbo);
			//glDrawElements(GL_TRIANGLES, BLOCKI_NUM_POLYS * 3, GL_UNSIGNED_INT, (void*)0);
			
			
			// Draw things to right eye.
			glBindTexture(GL_TEXTURE_2D, eyeTextures[1]);
			glFramebufferTexture(GL_DRAW_FRAMEBUFFER, GL_COLOR_ATTACHMENT0, eyeTextures[1], 0);
			glBindTexture(GL_TEXTURE_2D, 0);
			glClearColor(0.6f, 0.8f, 0.9f, 1.0f);
			glClear(GL_COLOR_BUFFER_BIT | GL_DEPTH_BUFFER_BIT);

			draw_scene();

			#else
			
			// Draw things to left eye.
			glBindTexture(GL_TEXTURE_2D_ARRAY, eyeTextures[buffer_to_use]);
			glFramebufferTextureLayer(GL_DRAW_FRAMEBUFFER, GL_COLOR_ATTACHMENT0, eyeTextures[buffer_to_use], 0, 0);
			glBindTexture(GL_TEXTURE_2D_ARRAY, 0);
			glClearColor(0.6f, 0.8f, 0.9f, 1.0f);
			glClear(GL_COLOR_BUFFER_BIT | GL_DEPTH_BUFFER_BIT);
			
			draw_scene();

			
			//glBindBuffer(GL_ELEMENT_ARRAY_BUFFER, idx_vbo);
			//glDrawElements(GL_TRIANGLES, BLOCKI_NUM_POLYS * 3, GL_UNSIGNED_INT, (void*)0);
			
			
			// Draw things to right eye.
			glBindTexture(GL_TEXTURE_2D_ARRAY, eyeTextures[buffer_to_use]);
			glFramebufferTextureLayer(GL_DRAW_FRAMEBUFFER, GL_COLOR_ATTACHMENT0, eyeTextures[buffer_to_use], 0, 1);
			glBindTexture(GL_TEXTURE_2D_ARRAY, 0);
			glClearColor(0.6f, 0.8f, 0.9f, 1.0f);
			glClear(GL_COLOR_BUFFER_BIT | GL_DEPTH_BUFFER_BIT);

			draw_scene();

			#endif

			/*
			glBindBuffer(GL_ARRAY_BUFFER, pos_vbo);
			glVertexAttribPointer(vertexPosAttr, 3, GL_FLOAT, GL_FALSE, 0, (void*)0);
			glEnableVertexAttribArray(vertexPosAttr);
			glBindBuffer(GL_ELEMENT_ARRAY_BUFFER, idx_vbo);
			glDrawElements(GL_TRIANGLES, BLOCKI_NUM_POLYS * 3, GL_UNSIGNED_INT, (void*)0);
			*/

#ifndef NDEBUG
			printf("\033[1;32m[GL DEMO APP]\033[0m Submitting frame to buffer %d, frametime %f, FPS: %f\n", buffer_to_use, (float)(glfwGetTime() - lastTime),  (float)(1.0/(glfwGetTime() - lastTime)));
#endif
			lastTime = glfwGetTime();
			glFlush();

			// Publish our submitted frame handle to Switchboard!
			#ifdef USE_ALT_EYE_FORMAT
			auto frame = new rendered_frame_alt;
			frame->texture_handles[0] = eyeTextures[0];
			frame->texture_handles[1] = eyeTextures[1];
			frame->swap_indices[0] = buffer_to_use;
			frame->swap_indices[1] = buffer_to_use;

			frame->render_pose = pp->get_fast_pose();
			which_buffer.store(buffer_to_use == 1 ? 0 : 1);
			#else
			auto frame = new rendered_frame;
			frame->texture_handle = eyeTextures[buffer_to_use];
			frame->render_pose = pp->get_fast_pose();
			assert(pose);
			which_buffer.store(buffer_to_use == 1 ? 0 : 1);
			#endif
			frame->render_time = std::chrono::high_resolution_clock::now();
			_m_eyebuffer->put(frame);
			lastFrameTime = std::chrono::high_resolution_clock::now();
		}
	}

private:
	const std::unique_ptr<const xlib_gl_extended_window> xwin;
	const std::shared_ptr<switchboard> sb;
<<<<<<< HEAD
	const std::shared_ptr<pose_prediction> pp;
	
=======
	const std::shared_ptr<const pose_prediction> pp;
	const std::unique_ptr<reader_latest<time_type>> vsync;

>>>>>>> 66700cbe
	// Switchboard plug for application eye buffer.
	// We're not "writing" the actual buffer data,
	// we're just atomically writing the handle to the
	// correct eye/framebuffer in the "swapchain".
	#ifdef USE_ALT_EYE_FORMAT
	std::unique_ptr<writer<rendered_frame_alt>> _m_eyebuffer;
	#else
	std::unique_ptr<writer<rendered_frame>> _m_eyebuffer;
	#endif

	time_type lastFrameTime;

	uint counter = 0;
	//Eigen::Quaternionf offsetQuat;

	GLuint eyeTextures[2];
	GLuint eyeTextureFBO;
	GLuint eyeTextureDepthTarget;

	// This doesn't really need to be atomic right now,
	// as it's only used by the "app's" thread, but 
	// we'll keep it atomic just in case for now!
	std::atomic<int> which_buffer = 0;


	GLuint demo_vao;
	GLuint demoShaderProgram;

	GLuint vertexPosAttr;
	GLuint vertexNormalAttr;
	GLuint modelViewAttr;
	GLuint projectionAttr;

	GLuint colorUniform;
	
	DebugDrawable groundObject = DebugDrawable({0.1, 0.2, 0.1, 1.0});
	DebugDrawable waterObject =  DebugDrawable({0.0, 0.3, 0.5, 1.0});
	DebugDrawable treesObject =  DebugDrawable({0.0, 0.3, 0.0, 1.0});
	DebugDrawable rocksObject =  DebugDrawable({0.3, 0.3, 0.3, 1.0});


	ksAlgebra::ksMatrix4x4f basicProjection;

	double lastTime;

	int createSharedEyebuffer(GLuint* texture_handle){

		#ifdef USE_ALT_EYE_FORMAT

		// Create the shared eye texture handle.
		glGenTextures(1, texture_handle);
		glBindTexture(GL_TEXTURE_2D, *texture_handle);

		// Set the texture parameters for the texture that the FBO will be
		// mapped into.
		glTexParameteri(GL_TEXTURE_2D, GL_TEXTURE_MAX_LEVEL, 0);
		glTexParameteri(GL_TEXTURE_2D, GL_TEXTURE_MIN_FILTER, GL_LINEAR);
		glTexParameteri(GL_TEXTURE_2D, GL_TEXTURE_MIN_FILTER, GL_LINEAR_MIPMAP_LINEAR);
		glTexParameteri(GL_TEXTURE_2D, GL_TEXTURE_WRAP_S, GL_CLAMP_TO_BORDER);
		glTexParameteri(GL_TEXTURE_2D, GL_TEXTURE_WRAP_T, GL_CLAMP_TO_BORDER);
		glTexImage2D(GL_TEXTURE_2D, 0, GL_RGB8, EYE_TEXTURE_WIDTH, EYE_TEXTURE_HEIGHT, 0, GL_RGB, GL_UNSIGNED_BYTE, 0);

		glBindTexture(GL_TEXTURE_2D, 0); // unbind texture, will rebind later

		#else
		// Create the shared eye texture handle.
		glGenTextures(1, texture_handle);
		glBindTexture(GL_TEXTURE_2D_ARRAY, *texture_handle);

		// Set the texture parameters for the texture that the FBO will be
		// mapped into.
		glTexParameteri(GL_TEXTURE_2D_ARRAY, GL_TEXTURE_MAX_LEVEL, 0);
		glTexParameteri(GL_TEXTURE_2D_ARRAY, GL_TEXTURE_MIN_FILTER, GL_LINEAR);
		glTexParameteri(GL_TEXTURE_2D_ARRAY, GL_TEXTURE_MIN_FILTER, GL_LINEAR_MIPMAP_LINEAR);
		glTexParameteri(GL_TEXTURE_2D_ARRAY, GL_TEXTURE_WRAP_S, GL_CLAMP_TO_BORDER);
		glTexParameteri(GL_TEXTURE_2D_ARRAY, GL_TEXTURE_WRAP_T, GL_CLAMP_TO_BORDER);
		glTexImage3D(GL_TEXTURE_2D_ARRAY, 0, GL_RGB8, EYE_TEXTURE_WIDTH, EYE_TEXTURE_HEIGHT, 2, 0, GL_RGB, GL_UNSIGNED_BYTE, 0);

		glBindTexture(GL_TEXTURE_2D_ARRAY, 0); // unbind texture, will rebind later

		#endif

		if(glGetError()){
			return 0;
		} else {
			return 1;
		}
	}

	void createFBO(GLuint* texture_handle, GLuint* fbo, GLuint* depth_target){
		// Create a framebuffer to draw some things to the eye texture
		glGenFramebuffers(1, fbo);
		// Bind the FBO as the active framebuffer.
    	glBindFramebuffer(GL_FRAMEBUFFER, *fbo);

		glGenRenderbuffers(1, depth_target);
    	glBindRenderbuffer(GL_RENDERBUFFER, *depth_target);
    	glRenderbufferStorage(GL_RENDERBUFFER, GL_DEPTH_COMPONENT, EYE_TEXTURE_WIDTH, EYE_TEXTURE_HEIGHT);
    	//glRenderbufferStorageMultisample(GL_RENDERBUFFER, fboSampleCount, GL_DEPTH_COMPONENT, EYE_TEXTURE_WIDTH, EYE_TEXTURE_HEIGHT);
    	glBindRenderbuffer(GL_RENDERBUFFER, 0);

		// Bind eyebuffer texture
		printf("About to bind eyebuffer texture, texture handle: %d\n", *texture_handle);

		#ifdef USE_ALT_EYE_FORMAT
		glBindTexture(GL_TEXTURE_2D, *texture_handle);
		glFramebufferTexture(GL_DRAW_FRAMEBUFFER, GL_COLOR_ATTACHMENT0, *texture_handle, 0);
    	glBindTexture(GL_TEXTURE_2D, 0);
    	#else
		glBindTexture(GL_TEXTURE_2D_ARRAY, *texture_handle);
		glFramebufferTextureLayer(GL_DRAW_FRAMEBUFFER, GL_COLOR_ATTACHMENT0, *texture_handle, 0, 0);
    	glBindTexture(GL_TEXTURE_2D_ARRAY, 0);
    	#endif
		// attach a renderbuffer to depth attachment point
    	glFramebufferRenderbuffer(GL_FRAMEBUFFER, GL_DEPTH_ATTACHMENT, GL_RENDERBUFFER, *depth_target);

		if(glGetError()){
        	printf("displayCB, error after creating fbo\n");
    	}

		// Unbind FBO.
		glBindFramebuffer(GL_FRAMEBUFFER, 0);
	}

public:
	/* compatibility interface */

	// Dummy "application" overrides _p_start to control its own lifecycle/scheduling.
	// This may be changed later, but it really doesn't matter for this purpose because
	// it will be replaced by a real, Monado-interfaced application.
	virtual void start() override {
		glXMakeCurrent(xwin->dpy, xwin->win, xwin->glc);

		// Initialize the GLFW library, still need it to get time
		if(!glfwInit()){
			printf("Failed to initialize glfw\n");
		}
		// Init and verify GLEW
		if(glewInit()){
			printf("Failed to init GLEW\n");
			exit(0);
		}

		glEnable              ( GL_DEBUG_OUTPUT );
		glDebugMessageCallback( MessageCallback, 0 );

		// Create two shared eye textures.
		// Note; each "eye texture" actually contains two eyes.
		// The two eye textures here are actually for double-buffering
		// the Switchboard connection.
		createSharedEyebuffer(&(eyeTextures[0]));
		createSharedEyebuffer(&(eyeTextures[1]));

		// Initialize FBO and depth targets, attaching to the frame handle
		createFBO(&(eyeTextures[0]), &eyeTextureFBO, &eyeTextureDepthTarget);

		// Create and bind global VAO object
		glGenVertexArrays(1, &demo_vao);
    	glBindVertexArray(demo_vao);

		demoShaderProgram = init_and_link(blocki_vertex_shader, blocki_fragment_shader);
#ifndef NDEBUG
		std::cout << "Demo app shader program is program " << demoShaderProgram << std::endl;
#endif

		vertexPosAttr = glGetAttribLocation(demoShaderProgram, "vertexPosition");
		vertexNormalAttr = glGetAttribLocation(demoShaderProgram, "vertexNormal");
		modelViewAttr = glGetUniformLocation(demoShaderProgram, "u_modelview");
		projectionAttr = glGetUniformLocation(demoShaderProgram, "u_projection");

		colorUniform = glGetUniformLocation(demoShaderProgram, "u_color");

		
		groundObject.init(vertexPosAttr,
			vertexNormalAttr,
			colorUniform,
			Ground_plane_NUM_TRIANGLES,
			&(Ground_Plane_vertex_data[0]),
			&(Ground_Plane_normal_data[0]),
			GL_STATIC_DRAW
		);

		waterObject.init(vertexPosAttr,
			vertexNormalAttr,
			colorUniform,
			Water_plane001_NUM_TRIANGLES,
			&(Water_Plane001_vertex_data[0]),
			&(Water_Plane001_normal_data[0]),
			GL_STATIC_DRAW
		);

		treesObject.init(vertexPosAttr,
			vertexNormalAttr,
			colorUniform,
			Trees_cone_NUM_TRIANGLES,
			&(Trees_Cone_vertex_data[0]),
			&(Trees_Cone_normal_data[0]),
			GL_STATIC_DRAW
		);

		rocksObject.init(vertexPosAttr,
			vertexNormalAttr,
			colorUniform,
			Rocks_plane002_NUM_TRIANGLES,
			&(Rocks_Plane002_vertex_data[0]),
			&(Rocks_Plane002_normal_data[0]),
			GL_STATIC_DRAW
		);
		
		// Construct a basic perspective projection
		ksAlgebra::ksMatrix4x4f_CreateProjectionFov( &basicProjection, 40.0f, 40.0f, 40.0f, 40.0f, 0.03f, 20.0f );

		glXMakeCurrent(xwin->dpy, None, NULL);

		lastTime = glfwGetTime();

		threadloop::start();
	}
};

PLUGIN_MAIN(gldemo)<|MERGE_RESOLUTION|>--- conflicted
+++ resolved
@@ -321,14 +321,9 @@
 private:
 	const std::unique_ptr<const xlib_gl_extended_window> xwin;
 	const std::shared_ptr<switchboard> sb;
-<<<<<<< HEAD
 	const std::shared_ptr<pose_prediction> pp;
-	
-=======
-	const std::shared_ptr<const pose_prediction> pp;
 	const std::unique_ptr<reader_latest<time_type>> vsync;
 
->>>>>>> 66700cbe
 	// Switchboard plug for application eye buffer.
 	// We're not "writing" the actual buffer data,
 	// we're just atomically writing the handle to the
